--- conflicted
+++ resolved
@@ -1,24 +1,11 @@
-import {
-    DeployedContracts,
-    grantRole,
-    InstanceName,
-    setDeploymentMetadata
-} from '../../utils/Deploy';
+import { DeployedContracts, grantRole, InstanceName, setDeploymentMetadata } from '../../utils/Deploy';
 import { Roles } from '../../utils/Roles';
+import { getNamedAccounts } from 'hardhat';
 import { DeployFunction } from 'hardhat-deploy/types';
-import { getNamedAccounts } from 'hardhat';
 
 const func: DeployFunction = async () => {
     const { deployer } = await getNamedAccounts();
 
-<<<<<<< HEAD
-    const { deployer, foundationMultisig } = await getNamedSigners();
-
-    await fundAccount(foundationMultisig.address);
-
-    const network = await DeployedContracts.BancorNetworkV2.deployed();
-=======
->>>>>>> 83c4aff6
     const liquidityProtection = await DeployedContracts.LiquidityProtection.deployed();
 
     // grant the ROLE_MIGRATION_MANAGER role to the contract
