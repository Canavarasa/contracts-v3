import Contracts, {
    AccessControlEnumerable,
    BancorNetwork,
    BancorNetworkInfo,
    BancorPortal,
    BNTPool,
    ExternalProtectionVault,
    ExternalRewardsVault,
    MasterVault,
    NetworkSettings,
    PendingWithdrawals,
    PoolCollection,
    PoolMigrator,
    PoolToken,
    PoolTokenFactory,
    StandardRewards
} from '../../components/Contracts';
import LegacyContracts, {
    BNT,
    Registry as LegacyRegistry,
    LiquidityProtection,
    LiquidityProtectionSettings,
    LiquidityProtectionStore,
    Owned,
    StakingRewardsClaim,
    STANDARD_CONVERTER_TYPE,
    STANDARD_POOL_CONVERTER_WEIGHT,
    TokenGovernance,
    VBNT
} from '../../components/LegacyContracts';
import { expectRoleMembers, Roles } from '../../test/helpers/AccessControl';
import { getBalance, getTransactionCost } from '../../test/helpers/Utils';
import { MAX_UINT256, PPM_RESOLUTION, RATE_MAX_DEVIATION_PPM, ZERO_ADDRESS } from '../../utils/Constants';
import { DeployedContracts, fundAccount, getNamedSigners, isMainnet, runPendingDeployments } from '../../utils/Deploy';
import { NATIVE_TOKEN_ADDRESS } from '../../utils/TokenData';
import { Fraction, toWei } from '../../utils/Types';
import { SignerWithAddress } from '@nomiclabs/hardhat-ethers/signers';
import { expect } from 'chai';
import Decimal from 'decimal.js';
import { BigNumber } from 'ethers';
import { getNamedAccounts } from 'hardhat';

(isMainnet() ? describe : describe.skip)('network', async () => {
    let network: BancorNetwork;
    let networkSettings: NetworkSettings;
    let networkInfo: BancorNetworkInfo;
    let bntGovernance: TokenGovernance;
    let vbntGovernance: TokenGovernance;
    let bnt: BNT;
    let vbnt: VBNT;
    let bntPool: BNTPool;
    let masterVault: MasterVault;
    let poolCollection: PoolCollection;
    let pendingWithdrawals: PendingWithdrawals;

    let deployer: SignerWithAddress;
    let daoMultisig: SignerWithAddress;
    let bntWhale: SignerWithAddress;

    before(async () => {
        ({ deployer, daoMultisig, bntWhale } = await getNamedSigners());

        await fundAccount(bntWhale);
    });

    beforeEach(async () => {
        await runPendingDeployments();

        network = await DeployedContracts.BancorNetwork.deployed();
        networkSettings = await DeployedContracts.NetworkSettings.deployed();
        bntGovernance = await DeployedContracts.BNTGovernance.deployed();
        vbntGovernance = await DeployedContracts.VBNTGovernance.deployed();
        bnt = await DeployedContracts.BNT.deployed();
        vbnt = await DeployedContracts.VBNT.deployed();
        poolCollection = await DeployedContracts.PoolCollectionType1V3.deployed();
        bntPool = await DeployedContracts.BNTPool.deployed();
        masterVault = await DeployedContracts.MasterVault.deployed();
        pendingWithdrawals = await DeployedContracts.PendingWithdrawals.deployed();
        networkInfo = await DeployedContracts.BancorNetworkInfo.deployed();
    });

    describe('roles', () => {
        let externalProtectionVault: ExternalProtectionVault;
        let externalRewardsVault: ExternalRewardsVault;
        let poolTokenFactory: PoolTokenFactory;
        let poolMigrator: PoolMigrator;
        let standardRewards: StandardRewards;
        let bancorPortal: BancorPortal;
        let liquidityProtection: LiquidityProtection;
        let stakingRewardsClaim: StakingRewardsClaim;

        beforeEach(async () => {
            externalProtectionVault = await DeployedContracts.ExternalProtectionVault.deployed();
            externalRewardsVault = await DeployedContracts.ExternalRewardsVault.deployed();
            poolTokenFactory = await DeployedContracts.PoolTokenFactory.deployed();
            poolMigrator = await DeployedContracts.PoolMigrator.deployed();
            standardRewards = await DeployedContracts.StandardRewards.deployed();
            bancorPortal = await DeployedContracts.BancorPortal.deployed();
            liquidityProtection = await DeployedContracts.LiquidityProtection.deployed();
            stakingRewardsClaim = await DeployedContracts.StakingRewardsClaim.deployed();
        });

        it('should have the correct set of roles', async () => {
            const { deployer, deployerV2, foundationMultisig } = await getNamedAccounts();

            // ensure that ownership transfer to the DAO was initiated
            expect(await liquidityProtection.newOwner()).to.equal(daoMultisig.address);

            await expectRoleMembers(
                bntGovernance as any as AccessControlEnumerable,
                Roles.TokenGovernance.ROLE_SUPERVISOR,
                [foundationMultisig]
            );
            await expectRoleMembers(
                bntGovernance as any as AccessControlEnumerable,
                Roles.TokenGovernance.ROLE_GOVERNOR,
                isMainnet() ? [deployerV2] : [deployer]
            );

            const expectedRoles = isMainnet()
                ? [standardRewards.address, bntPool.address, liquidityProtection.address, stakingRewardsClaim.address]
                : [standardRewards.address, bntPool.address];
            await expectRoleMembers(
                bntGovernance as any as AccessControlEnumerable,
                Roles.TokenGovernance.ROLE_MINTER,
                expectedRoles
            );

            await expectRoleMembers(
                vbntGovernance as any as AccessControlEnumerable,
                Roles.TokenGovernance.ROLE_SUPERVISOR,
                [foundationMultisig]
            );
            await expectRoleMembers(
                vbntGovernance as any as AccessControlEnumerable,
                Roles.TokenGovernance.ROLE_GOVERNOR,
                isMainnet() ? [deployerV2] : [deployer]
            );
            await expectRoleMembers(
                vbntGovernance as any as AccessControlEnumerable,
                Roles.TokenGovernance.ROLE_MINTER,
                isMainnet() ? [bntPool.address, liquidityProtection.address] : [bntPool.address]
            );

            await expectRoleMembers(masterVault, Roles.Upgradeable.ROLE_ADMIN, [daoMultisig.address, network.address]);
            await expectRoleMembers(masterVault, Roles.Vault.ROLE_ASSET_MANAGER, [
                network.address,
                poolCollection.address
            ]);

            await expectRoleMembers(externalProtectionVault, Roles.Upgradeable.ROLE_ADMIN, [
                daoMultisig.address,
                network.address
            ]);
            await expectRoleMembers(externalProtectionVault, Roles.Vault.ROLE_ASSET_MANAGER, [
                network.address,
                poolCollection.address
            ]);

            await expectRoleMembers(externalRewardsVault, Roles.Upgradeable.ROLE_ADMIN, [daoMultisig.address]);
            await expectRoleMembers(externalRewardsVault, Roles.Vault.ROLE_ASSET_MANAGER, [standardRewards.address]);

            await expectRoleMembers(poolTokenFactory, Roles.Upgradeable.ROLE_ADMIN, [daoMultisig.address]);

            await expectRoleMembers(networkSettings, Roles.Upgradeable.ROLE_ADMIN, [daoMultisig.address]);

            await expectRoleMembers(bntPool, Roles.Upgradeable.ROLE_ADMIN, [daoMultisig.address, network.address]);
            await expectRoleMembers(bntPool, Roles.BNTPool.ROLE_BNT_POOL_TOKEN_MANAGER);
            await expectRoleMembers(bntPool, Roles.BNTPool.ROLE_BNT_MANAGER, [poolCollection.address]);
            await expectRoleMembers(bntPool, Roles.BNTPool.ROLE_VAULT_MANAGER, [poolCollection.address]);
            await expectRoleMembers(bntPool, Roles.BNTPool.ROLE_FUNDING_MANAGER, [poolCollection.address]);

            await expectRoleMembers(pendingWithdrawals, Roles.Upgradeable.ROLE_ADMIN, [daoMultisig.address]);

            await expectRoleMembers(poolMigrator, Roles.Upgradeable.ROLE_ADMIN, [daoMultisig.address]);

            await expectRoleMembers(network, Roles.Upgradeable.ROLE_ADMIN, [daoMultisig.address]);
            await expectRoleMembers(network, Roles.BancorNetwork.ROLE_MIGRATION_MANAGER, [liquidityProtection.address]);
            await expectRoleMembers(network, Roles.BancorNetwork.ROLE_EMERGENCY_STOPPER);
            await expectRoleMembers(network, Roles.BancorNetwork.ROLE_NETWORK_FEE_MANAGER);

            await expectRoleMembers(standardRewards, Roles.Upgradeable.ROLE_ADMIN, [daoMultisig.address]);

            await expectRoleMembers(networkInfo, Roles.Upgradeable.ROLE_ADMIN, [daoMultisig.address]);

            await expectRoleMembers(bancorPortal, Roles.Upgradeable.ROLE_ADMIN, [daoMultisig.address]);
        });
    });

    describe('health checks', () => {
        enum TestPools {
            BNT = 'BNT',
            ETH = 'ETH',
            DAI = 'DAI',
            LINK = 'LINK'
        }

        interface Pool {
            token: string;
            whale: SignerWithAddress;
        }

        let pools: Record<string, Pool>;
        let bnBNT: PoolToken;

        const isInRange = (
            averageRate: Fraction<BigNumber>,
            spotRate: Fraction<BigNumber>,
            maxDeviationPPM: number
        ) => {
            const min = averageRate.n.mul(spotRate.d.mul(PPM_RESOLUTION - maxDeviationPPM));
            const mid = averageRate.d.mul(spotRate.n.mul(PPM_RESOLUTION));
            const max = averageRate.n.mul(spotRate.d.mul(PPM_RESOLUTION + maxDeviationPPM));

            return min.lte(mid) && mid.lte(max);
        };

        // TODO: replace this method with an exact single trade method
        const stabilizePool = async (pool: string, tokenWhale: SignerWithAddress) => {
            while (true) {
                const poolData = await poolCollection.poolData(pool);
                const { averageRate, liquidity } = poolData;
                const { rate: emaRate } = averageRate;
                const spotRate = { n: liquidity.bntTradingLiquidity, d: liquidity.baseTokenTradingLiquidity };

                if (isInRange(emaRate, spotRate, RATE_MAX_DEVIATION_PPM)) {
                    // the pool has stabilized
                    break;
                }

                let sourceToken: string;
                let targetToken: string;
                let trader: SignerWithAddress;
                if (emaRate.n.mul(spotRate.d).gt(spotRate.n.mul(emaRate.d))) {
                    // EMA > SPOT: stabilizing by trading TKN to BNT
                    sourceToken = pool;
                    targetToken = bnt.address;
                    trader = tokenWhale;
                } else {
                    // SPOT > EMA: Stabilizing by trading BNT to TKN
                    sourceToken = bnt.address;
                    targetToken = pool;
                    trader = bntWhale;
                }

                const isNativeSourceToken = sourceToken === NATIVE_TOKEN_ADDRESS;

                const tradeAmount = toWei(1);
                if (!isNativeSourceToken) {
                    const tokenContract = await Contracts.ERC20.attach(sourceToken);
                    await tokenContract.connect(trader).approve(network.address, tradeAmount);
                }

                await network
                    .connect(trader)
                    .tradeBySourceAmount(sourceToken, targetToken, tradeAmount, 1, MAX_UINT256, ZERO_ADDRESS, {
                        value: isNativeSourceToken ? tradeAmount : BigNumber.from(0)
                    });
            }
        };

        const depositTKN = async (token: string, tokenWhale: SignerWithAddress, depositAmount: BigNumber) => {
            const isNativeToken = token === NATIVE_TOKEN_ADDRESS;

            if (!isNativeToken) {
                const tokenContract = await Contracts.ERC20.attach(token);
                await tokenContract.connect(tokenWhale).approve(network.address, depositAmount);
            }

            await network.connect(tokenWhale).deposit(token, depositAmount, {
                value: isNativeToken ? depositAmount : BigNumber.from(0)
            });
        };

        const depositBNT = async (depositAmount: BigNumber) => {
            await bnt.connect(bntWhale).approve(network.address, depositAmount);
            await network.connect(bntWhale).deposit(bnt.address, depositAmount);
        };

        beforeEach(async () => {
            const { dai, link } = await getNamedAccounts();
            const { ethWhale, daiWhale, linkWhale } = await getNamedSigners();

            pools = {
                [TestPools.ETH]: {
                    token: NATIVE_TOKEN_ADDRESS,
                    whale: ethWhale
                },
                [TestPools.DAI]: {
                    token: dai,
                    whale: daiWhale
                },
                [TestPools.LINK]: {
                    token: link,
                    whale: linkWhale
                }
            };

            bnBNT = await DeployedContracts.bnBNT.deployed();
        });

        describe('deposits', () => {
            it('should perform deposits', async () => {
                // perform a few TKN deposit tests
                const tknDepositAmount = toWei(1000);

                for (const { token, whale } of Object.values(pools)) {
                    await stabilizePool(token, whale);

                    for (let i = 0; i < 5; i++) {
                        const { liquidity: prevLiquidity } = await poolCollection.poolData(token);

                        await depositTKN(token, whale, tknDepositAmount);

                        const liquidity = await poolCollection.poolLiquidity(token);
                        expect(liquidity.stakedBalance).to.equal(prevLiquidity.stakedBalance.add(tknDepositAmount));

                        expect({
                            n: prevLiquidity.bntTradingLiquidity,
                            d: prevLiquidity.baseTokenTradingLiquidity
                        }).to.be.almostEqual(
                            {
                                n: liquidity.bntTradingLiquidity,
                                d: liquidity.baseTokenTradingLiquidity
                            },
                            {
                                maxRelativeError: new Decimal(i === 0 ? '0.01' : '0.0000000000000000001')
                            }
                        );
                    }
                }

                // perform a few BNT deposit tests
                const bntDepositAmount = toWei(10);

                for (let i = 0; i < 5; i++) {
                    const prevBNBNTAmount = await bnBNT.balanceOf(bntWhale.address);
                    const prevVBNTTokenAmount = await vbnt.balanceOf(bntWhale.address);
                    const prevTotalSupply = await bnt.totalSupply();

                    await depositBNT(bntDepositAmount);

                    const receivedBNBNTAmount = (await bnBNT.balanceOf(bntWhale.address)).sub(prevBNBNTAmount);

                    expect(receivedBNBNTAmount).to.be.gt(0);
                    expect(await vbnt.balanceOf(bntWhale.address)).to.equal(
                        prevVBNTTokenAmount.add(receivedBNBNTAmount)
                    );

                    expect(await bnt.totalSupply()).to.equal(prevTotalSupply.sub(bntDepositAmount));
                }
            });
        });

        describe('withdrawals', () => {
            context('with no locking duration', () => {
                beforeEach(async () => {
                    const { daoMultisig } = await getNamedSigners();

                    await pendingWithdrawals.connect(daoMultisig).setLockDuration(0);
                });

                context('with existing deposits', () => {
                    let testPools: Record<string, Pool> = {};

                    beforeEach(async () => {
                        testPools = {
                            ...pools,
                            BNT: {
                                token: bnt.address,
                                whale: bntWhale
                            }
                        };

                        for (const [tokenSymbol, { token, whale }] of Object.entries(testPools)) {
                            const isNativeToken = tokenSymbol === TestPools.ETH;
                            const isBNT = tokenSymbol === TestPools.BNT;

                            const poolToken = await Contracts.PoolToken.attach(await networkInfo.poolToken(token));
                            const prevPoolTokenAmount = await poolToken.balanceOf(whale.address);
                            const initialVBNTAmount = await vbnt.balanceOf(whale.address);

                            // ensure that there is a position to withdraw
                            const depositAmount = isBNT ? 1000 : toWei(1000);

                            if (!isNativeToken) {
                                const tokenContract = await Contracts.ERC20.attach(token);
                                await tokenContract.connect(whale).approve(network.address, depositAmount);
                            }

                            const poolTokenAmount = await network
                                .connect(whale)
                                .callStatic.deposit(token, depositAmount, {
                                    value: isNativeToken ? depositAmount : BigNumber.from(0)
                                });

                            await network.connect(whale).deposit(token, depositAmount, {
                                value: isNativeToken ? depositAmount : BigNumber.from(0)
                            });

                            expect(await poolToken.balanceOf(whale.address)).to.equal(
                                prevPoolTokenAmount.add(poolTokenAmount)
                            );
                            expect(await vbnt.balanceOf(whale.address)).to.equal(
                                isBNT ? initialVBNTAmount.add(poolTokenAmount) : initialVBNTAmount
                            );

                            if (!isBNT) {
                                await stabilizePool(token, whale);
                            }
                        }
                    });

                    it('should perform withdrawals', async () => {
                        for (const [tokenSymbol, { token, whale }] of Object.entries(testPools)) {
                            const isNativeToken = tokenSymbol === TestPools.ETH;
                            const isBNT = tokenSymbol === TestPools.BNT;

                            const prevVBNTAmount = await vbnt.balanceOf(whale.address);
                            const poolToken = await Contracts.PoolToken.attach(await networkInfo.poolToken(token));
                            const poolTokenAmount = await poolToken.balanceOf(whale.address);

                            await poolToken.connect(whale).approve(network.address, poolTokenAmount);

                            const id = await network
                                .connect(whale)
                                .callStatic.initWithdrawal(poolToken.address, poolTokenAmount);
                            await network.connect(whale).initWithdrawal(poolToken.address, poolTokenAmount);

                            expect(await poolToken.balanceOf(whale.address)).to.equal(0);

                            if (isBNT) {
                                await vbnt.connect(whale).approve(network.address, poolTokenAmount);
                            }

                            const prevTokenAmount = await getBalance({ address: token }, whale);

                            const withdrawnAmount = await network.connect(whale).callStatic.withdraw(id);
                            const res = await network.connect(whale).withdraw(id);

                            let transactionCost = BigNumber.from(0);
                            if (isNativeToken) {
                                transactionCost = await getTransactionCost(res);
                            }

                            expect(await poolToken.balanceOf(whale.address)).to.equal(0);
                            expect(await getBalance({ address: token }, whale)).to.equal(
                                prevTokenAmount.add(withdrawnAmount).sub(transactionCost)
                            );

                            expect(await vbnt.balanceOf(whale.address)).to.equal(
                                isBNT ? prevVBNTAmount.sub(poolTokenAmount) : prevVBNTAmount
                            );
                        }
                    });

                    it('should cancel an initiated withdrawal', async () => {
                        for (const { token, whale } of Object.values(testPools)) {
                            const poolToken = await Contracts.PoolToken.attach(await networkInfo.poolToken(token));
                            const initialPoolTokenAmount = await poolToken.balanceOf(whale.address);

                            await poolToken.connect(whale).approve(network.address, initialPoolTokenAmount);

                            const id = await network
                                .connect(whale)
                                .callStatic.initWithdrawal(poolToken.address, initialPoolTokenAmount);
                            await network.connect(whale).initWithdrawal(poolToken.address, initialPoolTokenAmount);

                            expect(await poolToken.balanceOf(whale.address)).to.equal(0);

                            const receivedPoolTokenAmount = await network
                                .connect(whale)
                                .callStatic.cancelWithdrawal(id);
                            await network.connect(whale).cancelWithdrawal(id);

                            expect(receivedPoolTokenAmount).to.equal(initialPoolTokenAmount);
                            expect(await poolToken.balanceOf(whale.address)).to.equal(receivedPoolTokenAmount);
                        }
                    });
                });
            });
        });

        describe('trades', () => {
            it('should perform trades', async () => {
                for (const [tokenSymbol, { token, whale }] of Object.entries(pools)) {
                    const isNativeToken = tokenSymbol === TestPools.ETH;
                    const tokenWithAddress = { address: token };

                    const tradeAmount = toWei(2500);

                    for (let i = 0; i < 5; i++) {
                        if (!isNativeToken) {
                            const tokenContract = await Contracts.ERC20.attach(token);
                            await tokenContract.connect(whale).approve(network.address, tradeAmount);
                        }

                        const prevTokenBalance = await getBalance(tokenWithAddress, whale);
                        const prevBNTBalance = await bnt.balanceOf(whale.address);

                        const hop1Params = [
                            token,
                            bnt.address,
                            tradeAmount,
                            1,
                            MAX_UINT256,
                            ZERO_ADDRESS,
                            {
                                value: isNativeToken ? tradeAmount : BigNumber.from(0)
                            }
                        ] as const;
                        const receivedBNTAmount = await network
                            .connect(whale)
                            .callStatic.tradeBySourceAmount(...hop1Params);
                        const res = await network.connect(whale).tradeBySourceAmount(...hop1Params);

                        let transactionCost = BigNumber.from(0);
                        if (isNativeToken) {
                            transactionCost = await getTransactionCost(res);
                        }

                        const newBNTBalance = await bnt.balanceOf(whale.address);

                        expect(await getBalance(tokenWithAddress, whale)).to.equal(
                            prevTokenBalance.sub(tradeAmount).sub(transactionCost)
                        );
                        expect(receivedBNTAmount).to.be.gt(0);
                        expect(newBNTBalance).to.equal(prevBNTBalance.add(receivedBNTAmount));

                        await bnt.connect(whale).approve(network.address, newBNTBalance);

                        const prevTokenBalance2 = await getBalance(tokenWithAddress, whale);

                        const hop2Params = [bnt.address, token, newBNTBalance, 1, MAX_UINT256, ZERO_ADDRESS] as const;
                        const receivedTokenAmount = await network
                            .connect(whale)
                            .callStatic.tradeBySourceAmount(...hop2Params);
                        const res2 = await network.connect(whale).tradeBySourceAmount(...hop2Params);
                        let transactionCost2 = BigNumber.from(0);
                        if (isNativeToken) {
                            transactionCost2 = await getTransactionCost(res2);
                        }

                        expect(receivedTokenAmount).to.be.gt(0);
                        expect(await getBalance(tokenWithAddress, whale)).to.equal(
                            prevTokenBalance2.add(receivedTokenAmount).sub(transactionCost2)
                        );
                        expect(await bnt.balanceOf(whale.address)).to.be.equal(0);
                    }
                }
            });
        });

        describe('migrations', () => {
            context('with some deposits', () => {
                beforeEach(async () => {
                    const { ethWhale } = await getNamedSigners();

                    await stabilizePool(NATIVE_TOKEN_ADDRESS, ethWhale);

                    await depositTKN(NATIVE_TOKEN_ADDRESS, ethWhale, toWei(1000));
                });

                context('from v2', () => {
                    let liquidityProtection: LiquidityProtection;
                    let liquidityProtectionStore: LiquidityProtectionStore;
                    let anchor: Owned;
                    let bnTKN: PoolToken;

                    beforeEach(async () => {
                        liquidityProtection = await DeployedContracts.LiquidityProtection.deployed();
                        liquidityProtectionStore = await DeployedContracts.LiquidityProtectionStore.deployed();

                        bnTKN = await Contracts.PoolToken.attach(await poolCollection.poolToken(NATIVE_TOKEN_ADDRESS));

                        const contractRegistry = await DeployedContracts.ContractRegistry.deployed();
                        const converterRegistryAddress = await contractRegistry.getAddress(
                            LegacyRegistry.CONVERTER_REGISTRY
                        );
                        const converterRegistry = await LegacyContracts.ConverterRegistry.attach(
                            converterRegistryAddress
                        );

<<<<<<< HEAD
                        const anchorAddress = await converterRegistry.getLiquidityPoolByConfig(
                            STANDARD_CONVERTER_TYPE,
                            [bnt.address, NATIVE_TOKEN_ADDRESS],
                            [STANDARD_POOL_CONVERTER_WEIGHT, STANDARD_POOL_CONVERTER_WEIGHT]
                        );

                        anchor = await LegacyContracts.Owned.attach(anchorAddress);
                    });
=======
                    context('from v2', () => {
                        let liquidityProtection: LiquidityProtection;
                        let liquidityProtectionStore: LiquidityProtectionStore;
                        let liquidityProtectionSettings: LiquidityProtectionSettings;
                        let anchor: Owned;
                        let bnTKN: PoolToken;

                        beforeEach(async () => {
                            liquidityProtection = await DeployedContracts.LiquidityProtection.deployed();
                            liquidityProtectionStore = await DeployedContracts.LiquidityProtectionStore.deployed();
                            liquidityProtectionSettings =
                                await DeployedContracts.LiquidityProtectionSettings.deployed();
>>>>>>> 36626d30

                    it('should migrate positions from V2', async () => {
                        const initialTotalSupply = await bnt.totalSupply();

                        // add some BNT to the V2 ETH-BNT pool
                        const bntAmount = toWei(100);
                        await bnt.connect(bntWhale).approve(liquidityProtection.address, bntAmount);
                        const id1 = await liquidityProtection
                            .connect(bntWhale)
                            .callStatic.addLiquidity(anchor.address, bnt.address, bntAmount);
                        await liquidityProtection
                            .connect(bntWhale)
                            .addLiquidity(anchor.address, bnt.address, bntAmount);

                        // add some ETH to the V2 ETH-BNT pool
                        const nativeTokenAmount = toWei(100);
                        const id2 = await liquidityProtection
                            .connect(bntWhale)
                            .callStatic.addLiquidity(anchor.address, NATIVE_TOKEN_ADDRESS, nativeTokenAmount, {
                                value: nativeTokenAmount
                            });
                        await liquidityProtection
                            .connect(bntWhale)
                            .addLiquidity(anchor.address, NATIVE_TOKEN_ADDRESS, nativeTokenAmount, {
                                value: nativeTokenAmount
                            });

                        const ids = [id1, id2].map((i) => i.toNumber());
                        const prevIds = (await liquidityProtectionStore.protectedLiquidityIds(bntWhale.address)).map(
                            (i) => i.toNumber()
                        );
                        expect(prevIds).to.include.members(ids);

                        const nativeToken = { address: NATIVE_TOKEN_ADDRESS };

                        const prevBNTBalance = await bnt.balanceOf(bntWhale.address);
                        const prevTokenBalance = await getBalance(nativeToken, bntWhale);

<<<<<<< HEAD
                        const prevBNBNTAmount = await bnBNT.balanceOf(bntWhale.address);
                        const prevVBNTTokenAmount = await vbnt.balanceOf(bntWhale.address);
                        const prevBNTKNAmount = await getBalance(bnTKN, bntWhale);

                        const prevVaultTokenBalance = await getBalance(nativeToken, masterVault.address);

                        // migration both the BNT and ETH positions
                        const res = await liquidityProtection.connect(bntWhale).migratePositions([
                            {
                                poolToken: anchor.address,
                                reserveToken: bnt.address,
                                positionIds: [id1]
                            },
                            {
                                poolToken: anchor.address,
                                reserveToken: NATIVE_TOKEN_ADDRESS,
                                positionIds: [id2]
                            }
                        ]);
=======
                        it('should migrate positions from V2', async () => {
                            // add some BNT to the V2 ETH-BNT pool
                            const bntAmount = toWei(100);

                            // increase the funding limit of the V2 ETH-BNT pool
                            const currentMintLimit = await liquidityProtectionSettings.networkTokenMintingLimits(
                                anchor.address
                            );

                            await liquidityProtectionSettings
                                .connect(deployer)
                                .setNetworkTokenMintingLimit(anchor.address, currentMintLimit.add(bntAmount));

                            const initialTotalSupply = await bnt.totalSupply();

                            await bnt.connect(bntWhale).approve(liquidityProtection.address, bntAmount);
                            const id1 = await liquidityProtection
                                .connect(bntWhale)
                                .callStatic.addLiquidity(anchor.address, bnt.address, bntAmount);
                            await liquidityProtection
                                .connect(bntWhale)
                                .addLiquidity(anchor.address, bnt.address, bntAmount);

                            // add some ETH to the V2 ETH-BNT pool
                            const nativeTokenAmount = toWei(100);
                            const id2 = await liquidityProtection
                                .connect(bntWhale)
                                .callStatic.addLiquidity(anchor.address, NATIVE_TOKEN_ADDRESS, nativeTokenAmount, {
                                    value: nativeTokenAmount
                                });
                            await liquidityProtection
                                .connect(bntWhale)
                                .addLiquidity(anchor.address, NATIVE_TOKEN_ADDRESS, nativeTokenAmount, {
                                    value: nativeTokenAmount
                                });
>>>>>>> 36626d30

                        const transactionCost = await getTransactionCost(res);

                        const newIds = (await liquidityProtectionStore.protectedLiquidityIds(bntWhale.address)).map(
                            (i) => i.toNumber()
                        );
                        expect(newIds).not.to.include.members(ids);

                        expect(await bnt.balanceOf(bntWhale.address)).to.equal(prevBNTBalance);
                        expect(await getBalance(nativeToken, bntWhale)).to.equal(prevTokenBalance.sub(transactionCost));

                        expect(await bnBNT.balanceOf(bntWhale.address)).to.be.gt(prevBNBNTAmount);
                        expect(await vbnt.balanceOf(bntWhale.address)).to.equal(prevVBNTTokenAmount);
                        expect(await getBalance(bnTKN, bntWhale)).to.be.gt(prevBNTKNAmount);

                        expect(await bnt.totalSupply()).to.be.almostEqual(initialTotalSupply.sub(bntAmount), {
                            maxRelativeError: new Decimal('0.001')
                        });

                        expect(await getBalance(nativeToken, masterVault.address)).to.be.almostEqual(
                            prevVaultTokenBalance.add(nativeTokenAmount),
                            {
                                maxRelativeError: new Decimal('0.001')
                            }
                        );
                    });
                });
            });
        });
    });
});<|MERGE_RESOLUTION|>--- conflicted
+++ resolved
@@ -564,12 +564,14 @@
                 context('from v2', () => {
                     let liquidityProtection: LiquidityProtection;
                     let liquidityProtectionStore: LiquidityProtectionStore;
+                    let liquidityProtectionSettings: LiquidityProtectionSettings;
                     let anchor: Owned;
                     let bnTKN: PoolToken;
 
                     beforeEach(async () => {
                         liquidityProtection = await DeployedContracts.LiquidityProtection.deployed();
                         liquidityProtectionStore = await DeployedContracts.LiquidityProtectionStore.deployed();
+                        liquidityProtectionSettings = await DeployedContracts.LiquidityProtectionSettings.deployed();
 
                         bnTKN = await Contracts.PoolToken.attach(await poolCollection.poolToken(NATIVE_TOKEN_ADDRESS));
 
@@ -581,7 +583,6 @@
                             converterRegistryAddress
                         );
 
-<<<<<<< HEAD
                         const anchorAddress = await converterRegistry.getLiquidityPoolByConfig(
                             STANDARD_CONVERTER_TYPE,
                             [bnt.address, NATIVE_TOKEN_ADDRESS],
@@ -590,26 +591,22 @@
 
                         anchor = await LegacyContracts.Owned.attach(anchorAddress);
                     });
-=======
-                    context('from v2', () => {
-                        let liquidityProtection: LiquidityProtection;
-                        let liquidityProtectionStore: LiquidityProtectionStore;
-                        let liquidityProtectionSettings: LiquidityProtectionSettings;
-                        let anchor: Owned;
-                        let bnTKN: PoolToken;
-
-                        beforeEach(async () => {
-                            liquidityProtection = await DeployedContracts.LiquidityProtection.deployed();
-                            liquidityProtectionStore = await DeployedContracts.LiquidityProtectionStore.deployed();
-                            liquidityProtectionSettings =
-                                await DeployedContracts.LiquidityProtectionSettings.deployed();
->>>>>>> 36626d30
 
                     it('should migrate positions from V2', async () => {
-                        const initialTotalSupply = await bnt.totalSupply();
-
                         // add some BNT to the V2 ETH-BNT pool
                         const bntAmount = toWei(100);
+
+                        // increase the funding limit of the V2 ETH-BNT pool
+                        const currentMintLimit = await liquidityProtectionSettings.networkTokenMintingLimits(
+                            anchor.address
+                        );
+
+                        await liquidityProtectionSettings
+                            .connect(deployer)
+                            .setNetworkTokenMintingLimit(anchor.address, currentMintLimit.add(bntAmount));
+
+                        const initialTotalSupply = await bnt.totalSupply();
+
                         await bnt.connect(bntWhale).approve(liquidityProtection.address, bntAmount);
                         const id1 = await liquidityProtection
                             .connect(bntWhale)
@@ -642,7 +639,6 @@
                         const prevBNTBalance = await bnt.balanceOf(bntWhale.address);
                         const prevTokenBalance = await getBalance(nativeToken, bntWhale);
 
-<<<<<<< HEAD
                         const prevBNBNTAmount = await bnBNT.balanceOf(bntWhale.address);
                         const prevVBNTTokenAmount = await vbnt.balanceOf(bntWhale.address);
                         const prevBNTKNAmount = await getBalance(bnTKN, bntWhale);
@@ -662,43 +658,6 @@
                                 positionIds: [id2]
                             }
                         ]);
-=======
-                        it('should migrate positions from V2', async () => {
-                            // add some BNT to the V2 ETH-BNT pool
-                            const bntAmount = toWei(100);
-
-                            // increase the funding limit of the V2 ETH-BNT pool
-                            const currentMintLimit = await liquidityProtectionSettings.networkTokenMintingLimits(
-                                anchor.address
-                            );
-
-                            await liquidityProtectionSettings
-                                .connect(deployer)
-                                .setNetworkTokenMintingLimit(anchor.address, currentMintLimit.add(bntAmount));
-
-                            const initialTotalSupply = await bnt.totalSupply();
-
-                            await bnt.connect(bntWhale).approve(liquidityProtection.address, bntAmount);
-                            const id1 = await liquidityProtection
-                                .connect(bntWhale)
-                                .callStatic.addLiquidity(anchor.address, bnt.address, bntAmount);
-                            await liquidityProtection
-                                .connect(bntWhale)
-                                .addLiquidity(anchor.address, bnt.address, bntAmount);
-
-                            // add some ETH to the V2 ETH-BNT pool
-                            const nativeTokenAmount = toWei(100);
-                            const id2 = await liquidityProtection
-                                .connect(bntWhale)
-                                .callStatic.addLiquidity(anchor.address, NATIVE_TOKEN_ADDRESS, nativeTokenAmount, {
-                                    value: nativeTokenAmount
-                                });
-                            await liquidityProtection
-                                .connect(bntWhale)
-                                .addLiquidity(anchor.address, NATIVE_TOKEN_ADDRESS, nativeTokenAmount, {
-                                    value: nativeTokenAmount
-                                });
->>>>>>> 36626d30
 
                         const transactionCost = await getTransactionCost(res);
 
