--- conflicted
+++ resolved
@@ -1705,13 +1705,8 @@
 
                     const prevProviderTokenBalance = await getBalance(token, provider.address);
 
-<<<<<<< HEAD
-                    const prevGovTotalSupply = await vbnt.totalSupply();
+                    const prevVBNTTotalSupply = await vbnt.totalSupply();
                     const prevPoolVBNTBalance = await vbnt.balanceOf(omniPool.address);
-=======
-                    const prevVBNTTotalSupply = await vbnt.totalSupply();
-                    const prevPoolVBNTBalance = await vbnt.balanceOf(masterPool.address);
->>>>>>> 9aa8adc0
                     const prevProviderVBNTBalance = await vbnt.balanceOf(provider.address);
 
                     let transactionCost = BigNumber.from(0);
@@ -2884,13 +2879,8 @@
             });
 
             const test = async () => {
-<<<<<<< HEAD
                 const prevVaultBalance = await getBalance(token, omniVault.address);
-                const prevNetworkBalance = await getBalance(token, network.address);
-=======
-                const prevVaultBalance = await getBalance(token, masterVault.address);
                 const prevBNTBalance = await getBalance(token, network.address);
->>>>>>> 9aa8adc0
 
                 const data = '0x1234';
                 const contextId = solidityKeccak256(
@@ -2912,13 +2902,8 @@
                 expect(callbackData.data).to.equal(data);
                 expect(callbackData.receivedAmount).to.equal(LOAN_AMOUNT);
 
-<<<<<<< HEAD
                 expect(await getBalance(token, omniVault.address)).to.be.gte(prevVaultBalance.add(FEE_AMOUNT));
-                expect(await getBalance(token, network.address)).to.equal(prevNetworkBalance);
-=======
-                expect(await getBalance(token, masterVault.address)).to.be.gte(prevVaultBalance.add(FEE_AMOUNT));
                 expect(await getBalance(token, network.address)).to.equal(prevBNTBalance);
->>>>>>> 9aa8adc0
             };
 
             context('not repaying the original amount', () => {
@@ -3207,13 +3192,8 @@
 
                         const prevSystemBalance = await liquidityProtectionSystemStore.systemBalance(poolToken.address);
 
-<<<<<<< HEAD
                         const prevVaultBaseBalance = await getBalance(baseToken, omniVault.address);
-                        const prevVaultNetworkBalance = await getBalance(bnt, omniVault.address);
-=======
-                        const prevVaultBaseBalance = await getBalance(baseToken, masterVault.address);
-                        const prevVaultBNTBalance = await getBalance(bnt, masterVault.address);
->>>>>>> 9aa8adc0
+                        const prevVaultBNTBalance = await getBalance(bnt, omniVault.address);
 
                         await liquidityProtection.setTime(now + duration.seconds(1));
 
@@ -3246,13 +3226,8 @@
                         const systemBalance = await liquidityProtectionSystemStore.systemBalance(poolToken.address);
                         expectInRange(systemBalance, prevSystemBalance.sub(protection.poolAmount));
 
-<<<<<<< HEAD
                         const vaultBaseBalance = await getBalance(baseToken, omniVault.address);
-                        const vaultNetworkBalance = await getBalance(bnt, omniVault.address);
-=======
-                        const vaultBaseBalance = await getBalance(baseToken, masterVault.address);
-                        const vaultBNTBalance = await getBalance(bnt, masterVault.address);
->>>>>>> 9aa8adc0
+                        const vaultBNTBalance = await getBalance(bnt, omniVault.address);
                         expectInRange(vaultBaseBalance, prevVaultBaseBalance.add(protection.reserveAmount));
                         expectInRange(vaultBNTBalance, prevVaultBNTBalance.add(protection.reserveAmount.div(2)));
 
@@ -3284,13 +3259,8 @@
 
                         const prevSystemBalance = await liquidityProtectionSystemStore.systemBalance(poolToken.address);
 
-<<<<<<< HEAD
                         const prevVaultBaseBalance = await getBalance(baseToken, omniVault.address);
-                        const prevVaultNetworkBalance = await getBalance(bnt, omniVault.address);
-=======
-                        const prevVaultBaseBalance = await getBalance(baseToken, masterVault.address);
-                        const prevVaultBNTBalance = await getBalance(bnt, masterVault.address);
->>>>>>> 9aa8adc0
+                        const prevVaultBNTBalance = await getBalance(bnt, omniVault.address);
 
                         await liquidityProtection.setTime(now + duration.seconds(1));
 
@@ -3302,13 +3272,8 @@
                         const systemBalance = await liquidityProtectionSystemStore.systemBalance(poolToken.address);
                         expect(systemBalance).to.equal(prevSystemBalance.sub(protection.poolAmount));
 
-<<<<<<< HEAD
                         const vaultBaseBalance = await getBalance(baseToken, omniVault.address);
-                        const vaultNetworkBalance = await getBalance(bnt, omniVault.address);
-=======
-                        const vaultBaseBalance = await getBalance(baseToken, masterVault.address);
-                        const vaultBNTBalance = await getBalance(bnt, masterVault.address);
->>>>>>> 9aa8adc0
+                        const vaultBNTBalance = await getBalance(bnt, omniVault.address);
                         expect(vaultBaseBalance).to.equal(prevVaultBaseBalance.add(protection.reserveAmount.div(2)));
                         expect(vaultBNTBalance).to.equal(prevVaultBNTBalance);
 
@@ -3390,13 +3355,8 @@
                     const prevBalance = await getBalance(bnt, owner.address);
                     const prevGovBalance = await vbnt.balanceOf(owner.address);
 
-<<<<<<< HEAD
                     const prevVaultBaseBalance = await getBalance(baseToken, omniVault.address);
-                    const prevVaultNetworkBalance = await getBalance(bnt, omniVault.address);
-=======
-                    const prevVaultBaseBalance = await getBalance(baseToken, masterVault.address);
-                    const prevVaultBNTBalance = await getBalance(bnt, masterVault.address);
->>>>>>> 9aa8adc0
+                    const prevVaultBNTBalance = await getBalance(bnt, omniVault.address);
 
                     await liquidityProtection.setTime(now + duration.seconds(1));
                     await liquidityProtection.migratePositions([protectionId]);
@@ -3421,13 +3381,8 @@
                     const systemBalance = await liquidityProtectionSystemStore.systemBalance(poolToken.address);
                     expect(systemBalance).to.equal(prevSystemBalance.add(protection.poolAmount));
 
-<<<<<<< HEAD
                     const vaultBaseBalance = await getBalance(baseToken, omniVault.address);
-                    const vaultNetworkBalance = await getBalance(bnt, omniVault.address);
-=======
-                    const vaultBaseBalance = await getBalance(baseToken, masterVault.address);
-                    const vaultBNTBalance = await getBalance(bnt, masterVault.address);
->>>>>>> 9aa8adc0
+                    const vaultBNTBalance = await getBalance(bnt, omniVault.address);
                     expect(vaultBaseBalance).to.equal(prevVaultBaseBalance);
                     expect(vaultBNTBalance).to.equal(prevVaultBNTBalance);
 
