<<<<<<< HEAD
import { PoolCollectionType1V1__factory } from '../deployments/mainnet/types';
=======
import {
    BancorNetworkInfoV1__factory,
    BancorNetworkV1__factory,
    BancorNetworkV2__factory,
    NetworkSettingsV1__factory,
    PendingWithdrawalsV1__factory,
    PoolCollectionType1V1__factory,
    PoolCollectionType1V2__factory,
    PoolMigratorV1__factory,
    StandardRewardsV1__factory,
    StandardRewardsV2__factory
} from '../deployments/mainnet/types';
>>>>>>> a01e6413
import { ArtifactData } from './ContractBuilder';

/* eslint-disable camelcase */

const LegacyContractsV3ArtifactData: Record<string, ArtifactData> = {
<<<<<<< HEAD
    PoolCollectionType1V1: {
        abi: PoolCollectionType1V1__factory.abi,
        bytecode: PoolCollectionType1V1__factory.bytecode
=======
    BancorNetworkInfoV1: {
        abi: BancorNetworkInfoV1__factory.abi,
        bytecode: BancorNetworkInfoV1__factory.bytecode
    },

    BancorNetworkV1: {
        abi: BancorNetworkV1__factory.abi,
        bytecode: BancorNetworkV1__factory.bytecode
    },

    BancorNetworkV2: {
        abi: BancorNetworkV2__factory.abi,
        bytecode: BancorNetworkV2__factory.bytecode
    },

    NetworkSettingsV1: {
        abi: NetworkSettingsV1__factory.abi,
        bytecode: NetworkSettingsV1__factory.bytecode
    },

    PendingWithdrawalsV1: {
        abi: PendingWithdrawalsV1__factory.abi,
        bytecode: PendingWithdrawalsV1__factory.bytecode
    },

    PoolCollectionType1V1: {
        abi: PoolCollectionType1V1__factory.abi,
        bytecode: PoolCollectionType1V1__factory.bytecode
    },

    PoolCollectionType1V2: {
        abi: PoolCollectionType1V2__factory.abi,
        bytecode: PoolCollectionType1V2__factory.bytecode
    },

    PoolMigratorV1: {
        abi: PoolMigratorV1__factory.abi,
        bytecode: PoolMigratorV1__factory.bytecode
    },

    StandardRewardsV1: {
        abi: StandardRewardsV1__factory.abi,
        bytecode: StandardRewardsV1__factory.bytecode
    },

    StandardRewardsV2: {
        abi: StandardRewardsV2__factory.abi,
        bytecode: StandardRewardsV2__factory.bytecode
>>>>>>> a01e6413
    }
};

/* eslint-enable camelcase */

export default LegacyContractsV3ArtifactData;<|MERGE_RESOLUTION|>--- conflicted
+++ resolved
@@ -1,78 +1,12 @@
-<<<<<<< HEAD
-import { PoolCollectionType1V1__factory } from '../deployments/mainnet/types';
-=======
-import {
-    BancorNetworkInfoV1__factory,
-    BancorNetworkV1__factory,
-    BancorNetworkV2__factory,
-    NetworkSettingsV1__factory,
-    PendingWithdrawalsV1__factory,
-    PoolCollectionType1V1__factory,
-    PoolCollectionType1V2__factory,
-    PoolMigratorV1__factory,
-    StandardRewardsV1__factory,
-    StandardRewardsV2__factory
-} from '../deployments/mainnet/types';
->>>>>>> a01e6413
+import { PoolCollectionType1V2__factory } from '../deployments/mainnet/types';
 import { ArtifactData } from './ContractBuilder';
 
 /* eslint-disable camelcase */
 
 const LegacyContractsV3ArtifactData: Record<string, ArtifactData> = {
-<<<<<<< HEAD
-    PoolCollectionType1V1: {
-        abi: PoolCollectionType1V1__factory.abi,
-        bytecode: PoolCollectionType1V1__factory.bytecode
-=======
-    BancorNetworkInfoV1: {
-        abi: BancorNetworkInfoV1__factory.abi,
-        bytecode: BancorNetworkInfoV1__factory.bytecode
-    },
-
-    BancorNetworkV1: {
-        abi: BancorNetworkV1__factory.abi,
-        bytecode: BancorNetworkV1__factory.bytecode
-    },
-
-    BancorNetworkV2: {
-        abi: BancorNetworkV2__factory.abi,
-        bytecode: BancorNetworkV2__factory.bytecode
-    },
-
-    NetworkSettingsV1: {
-        abi: NetworkSettingsV1__factory.abi,
-        bytecode: NetworkSettingsV1__factory.bytecode
-    },
-
-    PendingWithdrawalsV1: {
-        abi: PendingWithdrawalsV1__factory.abi,
-        bytecode: PendingWithdrawalsV1__factory.bytecode
-    },
-
-    PoolCollectionType1V1: {
-        abi: PoolCollectionType1V1__factory.abi,
-        bytecode: PoolCollectionType1V1__factory.bytecode
-    },
-
     PoolCollectionType1V2: {
         abi: PoolCollectionType1V2__factory.abi,
         bytecode: PoolCollectionType1V2__factory.bytecode
-    },
-
-    PoolMigratorV1: {
-        abi: PoolMigratorV1__factory.abi,
-        bytecode: PoolMigratorV1__factory.bytecode
-    },
-
-    StandardRewardsV1: {
-        abi: StandardRewardsV1__factory.abi,
-        bytecode: StandardRewardsV1__factory.bytecode
-    },
-
-    StandardRewardsV2: {
-        abi: StandardRewardsV2__factory.abi,
-        bytecode: StandardRewardsV2__factory.bytecode
->>>>>>> a01e6413
     }
 };
 
