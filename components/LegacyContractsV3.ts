--- conflicted
+++ resolved
@@ -1,43 +1,16 @@
 /* eslint-disable camelcase */
-<<<<<<< HEAD
-import {
-    BancorNetworkV1,
-    BancorNetworkV1__factory,
-    BancorPortalV1,
-    BancorPortalV1__factory,
-    NetworkSettingsV1,
-    NetworkSettingsV1__factory,
-    StandardRewardsV1,
-    StandardRewardsV1__factory,
-    StandardRewardsV2,
-    StandardRewardsV2__factory
-} from '../deployments/mainnet/types';
-import { deployOrAttach } from './ContractBuilder';
-import { Signer } from 'ethers';
-
-export { BancorNetworkV1, BancorPortalV1, NetworkSettingsV1, StandardRewardsV1, StandardRewardsV2 };
-=======
 import { PoolCollectionType1V2, PoolCollectionType1V2__factory } from '../deployments/mainnet/types';
 import { deployOrAttach } from './ContractBuilder';
 import { Signer } from 'ethers';
 
 export { PoolCollectionType1V2 };
->>>>>>> cdd09ece
 
 /* eslint-enable camelcase */
 
 const getContracts = (signer?: Signer) => ({
     connect: (signer: Signer) => getContracts(signer),
 
-<<<<<<< HEAD
-    BancorNetworkV1: deployOrAttach('BancorNetwork', BancorNetworkV1__factory, signer),
-    BancorPortalV1: deployOrAttach('BancorPortal', BancorPortalV1__factory, signer),
-    NetworkSettingsV1: deployOrAttach('NetworkSettings', NetworkSettingsV1__factory, signer),
-    StandardRewardsV1: deployOrAttach('StandardRewards', StandardRewardsV1__factory, signer),
-    StandardRewardsV2: deployOrAttach('StandardRewards', StandardRewardsV2__factory, signer)
-=======
     PoolCollectionType1V2: deployOrAttach('PoolCollection', PoolCollectionType1V2__factory, signer)
->>>>>>> cdd09ece
 });
 
 export default getContracts();