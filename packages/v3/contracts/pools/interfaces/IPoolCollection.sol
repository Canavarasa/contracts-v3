--- conflicted
+++ resolved
@@ -48,16 +48,10 @@
 struct WithdrawalAmounts {
     uint256 baseTokenAmountToTransferFromVaultToProvider; // the base token amount to transfer from the vault to the provider
     uint256 networkTokenAmountToMintForProvider; // the network token amount to mint directly for the provider
-<<<<<<< HEAD
-    uint256 baseTokenAmountToTransferFromExternalProtectionWalletToProvider; // the base token amount to transfer from the external protection wallet to the provider
+    uint256 baseTokenAmountToTransferFromExternalProtectionVaultToProvider; // the base token amount to transfer from the external protection vault to the provider
     int256 baseTokenAmountToDeductFromLiquidity; // the base token amount to deduct from the trading liquidity
     int256 networkTokenAmountToDeductFromLiquidity; // the network token amount to deduct from the trading liquidity and burn in the vault
     int256 networkTokenAmountToRenounceByProtocol; // network token amount renounced by the protocol
-=======
-    uint256 baseTokenAmountToTransferFromExternalProtectionVaultToProvider; // the base token amount to transfer from the external protection vault to the provider
-    uint256 baseTokenAmountToDeductFromLiquidity; // the base token amount to deduct from the trading liquidity
-    uint256 networkTokenAmountToDeductFromLiquidity; // the network token amount to deduct from the trading liquidity and burn in the vault
->>>>>>> 84f6e163
     uint256 baseTokenWithdrawalFeeAmount; // the base token amount to keep in the pool as a withdrawal fee
 }
 
