--- conflicted
+++ resolved
@@ -207,7 +207,6 @@
     }
 
     /**
-<<<<<<< HEAD
      * @dev initializes the address of the pending withdrawals contract
      *
      * requirements:
@@ -226,10 +225,7 @@
     }
 
     /**
-     * @dev returns the address of the protection wallet
-=======
-     * @inheritdoc IBancorNetwork
->>>>>>> fc188dae
+     * @inheritdoc IBancorNetwork
      */
     function protectionWallet() external view override returns (ITokenHolder) {
         return _protectionWallet;
