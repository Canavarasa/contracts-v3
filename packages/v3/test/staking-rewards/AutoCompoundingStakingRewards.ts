import Contracts from '../../components/Contracts';
import {
    TestStakingRewardsMath,
    BancorNetworkInfo,
    ExternalRewardsVault,
    IERC20,
    IVault,
    NetworkSettings,
    PoolToken,
    TestAutoCompoundingStakingRewards,
    TestBancorNetwork,
    TestMasterPool,
    TestPoolCollection
} from '../../typechain-types';
<<<<<<< HEAD
import { StakingRewardsDistributionTypes, Symbols, ZERO_ADDRESS, ExponentialDecay } from '../../utils/Constants';
import { toWei } from '../../utils/Types';
import { expectRole, Roles } from '../helpers/AccessControl';
=======
import { expectRole, roles } from '../helpers/AccessControl';
import { BNT, ETH, TKN, ZERO_ADDRESS, StakingRewardsDistributionTypes, ExponentialDecay } from '../helpers/Constants';
>>>>>>> 5f2f8bec
import { createStakingRewards, createSystem, depositToPool, setupSimplePool } from '../helpers/Factory';
import { shouldHaveGap } from '../helpers/Proxy';
import { latest, duration } from '../helpers/Time';
import { Addressable, createTokenBySymbol, TokenWithAddress, transfer } from '../helpers/Utils';
import { Relation } from '../matchers';
import { SignerWithAddress } from '@nomiclabs/hardhat-ethers/signers';
import { expect } from 'chai';
import Decimal from 'decimal.js';
import { BigNumber, BigNumberish } from 'ethers';
import { ethers } from 'hardhat';
import humanizeDuration from 'humanize-duration';

<<<<<<< HEAD
const { LAMBDA, ESTIMATED_PROGRAM_DURATION } = ExponentialDecay;
=======
const { Upgradeable: UpgradeableRoles } = roles;
>>>>>>> 5f2f8bec

describe('AutoCompoundingStakingRewards', () => {
    let deployer: SignerWithAddress;
    let user: SignerWithAddress;
    let stakingRewardsProvider: SignerWithAddress;

    let network: TestBancorNetwork;
    let networkInfo: BancorNetworkInfo;
    let networkSettings: NetworkSettings;
    let masterPool: TestMasterPool;
    let masterPoolToken: PoolToken;
    let networkToken: IERC20;
    let poolCollection: TestPoolCollection;
    let externalRewardsVault: ExternalRewardsVault;

    let autoCompoundingStakingRewards: TestAutoCompoundingStakingRewards;

    shouldHaveGap('AutoCompoundingStakingRewards', '_programs');

    before(async () => {
        [deployer, user, stakingRewardsProvider] = await ethers.getSigners();
    });

    const prepareSimplePool = async (symbol: string, providerStake: BigNumberish, totalRewards: BigNumberish) => {
        const isNetworkToken = symbol === Symbols.BNT;

        // deposit initial stake so that the participating user would have some initial amount of pool tokens
        const { token, poolToken } = await setupSimplePool(
            {
                symbol,
                balance: providerStake,
                requestedLiquidity: isNetworkToken
                    ? BigNumber.max(BigNumber.from(providerStake), BigNumber.from(totalRewards)).mul(1000)
                    : 0,
                initialRate: { n: 1, d: 2 }
            },
            user,
            network,
            networkInfo,
            networkSettings,
            poolCollection
        );

        // if we're rewarding the network token - no additional funding is needed
        if (!isNetworkToken) {
            // deposit pool tokens as staking rewards
            await depositToPool(stakingRewardsProvider, token, totalRewards, network);

            await transfer(
                stakingRewardsProvider,
                poolToken,
                externalRewardsVault,
                await poolToken.balanceOf(stakingRewardsProvider.address)
            );
        }

        return { token, poolToken };
    };

    describe('construction', () => {
        beforeEach(async () => {
            ({ network, networkSettings, networkToken, masterPool, poolCollection, externalRewardsVault } =
                await createSystem());

            autoCompoundingStakingRewards = await createStakingRewards(
                network,
                networkSettings,
                networkToken,
                masterPool,
                externalRewardsVault
            );
        });

        it('should revert when attempting to create with an invalid network contract', async () => {
            await expect(
                Contracts.AutoCompoundingStakingRewards.deploy(
                    ZERO_ADDRESS,
                    networkSettings.address,
                    networkToken.address,
                    masterPool.address
                )
            ).to.be.revertedWith('InvalidAddress');
        });

        it('should revert when attempting to create with an invalid network settings contract', async () => {
            await expect(
                Contracts.AutoCompoundingStakingRewards.deploy(
                    network.address,
                    ZERO_ADDRESS,
                    networkToken.address,
                    masterPool.address
                )
            ).to.be.revertedWith('InvalidAddress');
        });

        it('should revert when attempting to create with an invalid network token contract', async () => {
            await expect(
                Contracts.AutoCompoundingStakingRewards.deploy(
                    network.address,
                    networkSettings.address,
                    ZERO_ADDRESS,
                    masterPool.address
                )
            ).to.be.revertedWith('InvalidAddress');
        });

        it('should revert when attempting to create with an invalid master pool contract', async () => {
            await expect(
                Contracts.AutoCompoundingStakingRewards.deploy(
                    network.address,
                    networkSettings.address,
                    networkToken.address,
                    ZERO_ADDRESS
                )
            ).to.be.revertedWith('InvalidAddress');
        });

        it('should revert when attempting to reinitialize', async () => {
            await expect(autoCompoundingStakingRewards.initialize()).to.be.revertedWith(
                'Initializable: contract is already initialized'
            );
        });

        it('should be properly initialized', async () => {
            expect(await autoCompoundingStakingRewards.version()).to.equal(1);

            await expectRole(
                autoCompoundingStakingRewards,
                Roles.Upgradeable.ROLE_ADMIN,
                Roles.Upgradeable.ROLE_ADMIN,
                [deployer.address]
            );
        });
    });

    describe('management', () => {
        const testProgramManagement = (symbol: string, distributionType: StakingRewardsDistributionTypes) => {
            const isNetworkToken = symbol === Symbols.BNT;

            let token: TokenWithAddress;
            let poolToken: TokenWithAddress;
            let rewardsVault: IVault;

            let now: number;
            let endTime: number;

            const MIN_LIQUIDITY_FOR_TRADING = toWei(1_000);
            const TOTAL_DURATION = duration.days(10);
            const TOTAL_REWARDS = 10;
            const INITIAL_USER_STAKE = 10;

            beforeEach(async () => {
                ({
                    network,
                    networkInfo,
                    networkSettings,
                    networkToken,
                    masterPool,
                    poolCollection,
                    externalRewardsVault
                } = await createSystem());

                await networkSettings.setMinLiquidityForTrading(MIN_LIQUIDITY_FOR_TRADING);

                now = 0;
                endTime = distributionType === StakingRewardsDistributionTypes.Flat ? now + TOTAL_DURATION : 0;

                autoCompoundingStakingRewards = await createStakingRewards(
                    network,
                    networkSettings,
                    networkToken,
                    masterPool,
                    externalRewardsVault
                );

                ({ token, poolToken } = await prepareSimplePool(symbol, INITIAL_USER_STAKE, TOTAL_REWARDS));

                rewardsVault = isNetworkToken ? masterPool : externalRewardsVault;
            });

            describe('creation', () => {
                it('should revert when a non-admin attempts to create a program', async () => {
                    await expect(
                        autoCompoundingStakingRewards
                            .connect(user)
                            .createProgram(
                                token.address,
                                rewardsVault.address,
                                TOTAL_REWARDS,
                                distributionType,
                                now,
                                endTime
                            )
                    ).to.be.revertedWith('AccessDenied');
                });

                it('should revert when the reserve token is invalid', async () => {
                    await expect(
                        autoCompoundingStakingRewards.createProgram(
                            ZERO_ADDRESS,
                            rewardsVault.address,
                            TOTAL_REWARDS,
                            distributionType,
                            now,
                            endTime
                        )
                    ).to.revertedWith('InvalidAddress');
                });

                it('should revert when the rewards vault contract is invalid', async () => {
                    await expect(
                        autoCompoundingStakingRewards.createProgram(
                            token.address,
                            ZERO_ADDRESS,
                            TOTAL_REWARDS,
                            distributionType,
                            now,
                            endTime
                        )
                    ).to.revertedWith('InvalidAddress');
                });

                it('should revert when the rewards vault is incompatible', async () => {
                    await expect(
                        autoCompoundingStakingRewards.createProgram(
                            networkToken.address,
                            externalRewardsVault.address,
                            TOTAL_REWARDS,
                            distributionType,
                            now,
                            endTime
                        )
                    ).to.revertedWith('InvalidParam');
                });

                it('should revert when there is already an active program', async () => {
                    await autoCompoundingStakingRewards.createProgram(
                        token.address,
                        rewardsVault.address,
                        TOTAL_REWARDS,
                        distributionType,
                        now,
                        endTime
                    );

                    await expect(
                        autoCompoundingStakingRewards.createProgram(
                            token.address,
                            rewardsVault.address,
                            TOTAL_REWARDS,
                            distributionType,
                            now,
                            endTime
                        )
                    ).to.revertedWith('ProgramAlreadyActive');
                });

                it('should revert when the total rewards are equal to 0', async () => {
                    await expect(
                        autoCompoundingStakingRewards.createProgram(
                            token.address,
                            rewardsVault.address,
                            0,
                            distributionType,
                            now,
                            endTime
                        )
                    ).to.revertedWith('InvalidParam');
                });

                if (distributionType === StakingRewardsDistributionTypes.Flat) {
                    it('should revert when the start time is higher than the end time', async () => {
                        await expect(
                            autoCompoundingStakingRewards.createProgram(
                                token.address,
                                rewardsVault.address,
                                TOTAL_REWARDS,
                                distributionType,
                                endTime,
                                now
                            )
                        ).to.be.revertedWith('InvalidParam');
                    });

                    it('should revert when the end time is equal to 0', async () => {
                        await expect(
                            autoCompoundingStakingRewards.createProgram(
                                token.address,
                                rewardsVault.address,
                                TOTAL_REWARDS,
                                distributionType,
                                now,
                                0
                            )
                        ).to.be.revertedWith('InvalidParam');
                    });
                } else {
                    it('should revert when the end time is not equal to 0', async () => {
                        await expect(
                            autoCompoundingStakingRewards.createProgram(
                                token.address,
                                rewardsVault.address,
                                TOTAL_REWARDS,
                                distributionType,
                                now,
                                1
                            )
                        ).to.be.revertedWith('InvalidParam');
                    });
                }

                it('should revert when the start time is lower than the current time', async () => {
                    await autoCompoundingStakingRewards.setTime(1);

                    await expect(
                        autoCompoundingStakingRewards.createProgram(
                            token.address,
                            rewardsVault.address,
                            TOTAL_REWARDS,
                            distributionType,
                            0,
                            endTime
                        )
                    ).to.revertedWith('InvalidParam');
                });

                it('should revert when the pool is not whitelisted', async () => {
                    const nonWhitelistedToken = await createTokenBySymbol(Symbols.TKN);

                    await expect(
                        autoCompoundingStakingRewards.createProgram(
                            nonWhitelistedToken.address,
                            rewardsVault.address,
                            TOTAL_REWARDS,
                            distributionType,
                            now,
                            endTime
                        )
                    ).to.revertedWith('NotWhitelisted');
                });

                it('should revert when there is not enough funds in the external rewards vault', async () => {
                    await expect(
                        autoCompoundingStakingRewards.createProgram(
                            token.address,
                            rewardsVault.address,
                            BigNumber.from(isNetworkToken ? await masterPool.stakedBalance() : TOTAL_REWARDS).add(1),
                            distributionType,
                            0,
                            endTime
                        )
                    ).to.revertedWith('InsufficientFunds');
                });

                it('should create the program', async () => {
                    const res = await autoCompoundingStakingRewards.createProgram(
                        token.address,
                        rewardsVault.address,
                        TOTAL_REWARDS,
                        distributionType,
                        now,
                        endTime
                    );

                    await expect(res)
                        .to.emit(autoCompoundingStakingRewards, 'ProgramCreated')
                        .withArgs(token.address, distributionType, rewardsVault.address, TOTAL_REWARDS, now, endTime);

                    const program = await autoCompoundingStakingRewards.program(token.address);

                    expect(program.poolToken).to.equal(poolToken.address);
                    expect(program.rewardsVault).to.equal(rewardsVault.address);
                    expect(program.totalRewards).to.equal(TOTAL_REWARDS);
                    expect(program.remainingRewards).to.equal(TOTAL_REWARDS);
                    expect(program.distributionType).to.equal(distributionType);
                    expect(program.startTime).to.equal(now);
                    expect(program.endTime).to.equal(endTime);
                    expect(program.prevDistributionTimestamp).to.equal(0);
                    expect(program.isEnabled).to.be.true;
                });
            });

            describe('termination', () => {
                it('should revert when a non-admin attempts to terminate a program', async () => {
                    await expect(
                        autoCompoundingStakingRewards.connect(user).terminateProgram(token.address)
                    ).to.be.revertedWith('AccessDenied');
                });

                context('when a program is inactive', () => {
                    it('should revert', async () => {
                        await expect(autoCompoundingStakingRewards.terminateProgram(token.address)).to.revertedWith(
                            'ProgramInactive'
                        );
                    });
                });

                context('when a program is active', () => {
                    beforeEach(async () => {
                        await autoCompoundingStakingRewards.createProgram(
                            token.address,
                            rewardsVault.address,
                            TOTAL_REWARDS,
                            distributionType,
                            now,
                            endTime
                        );
                    });

                    it('should terminate the program', async () => {
                        const newEndTime = now + 1;

                        await autoCompoundingStakingRewards.setTime(newEndTime);

                        const res = autoCompoundingStakingRewards.terminateProgram(token.address);

                        await expect(res)
                            .to.emit(autoCompoundingStakingRewards, 'ProgramTerminated')
                            .withArgs(token.address, newEndTime, 10);

                        const program = await autoCompoundingStakingRewards.program(token.address);

                        expect(program.poolToken).to.equal(poolToken.address);
                        expect(program.rewardsVault).to.equal(rewardsVault.address);
                        expect(program.totalRewards).to.equal(10);
                        expect(program.remainingRewards).to.equal(0);
                        expect(program.distributionType).to.equal(distributionType);
                        expect(program.startTime).to.equal(now);
                        expect(program.endTime).to.equal(newEndTime);
                        expect(program.prevDistributionTimestamp).to.equal(0);
                        expect(program.isEnabled).to.be.true;
                    });
                });
            });

            describe('enabling / disabling', () => {
                beforeEach(async () => {
                    await autoCompoundingStakingRewards.createProgram(
                        token.address,
                        rewardsVault.address,
                        TOTAL_REWARDS,
                        distributionType,
                        now + 1,
                        endTime
                    );
                });

                it('should revert when a non-admin attempts to enable / disable a program', async () => {
                    await expect(
                        autoCompoundingStakingRewards.connect(user).enableProgram(token.address, true)
                    ).to.be.revertedWith('AccessDenied');
                });

                it('should enable a program', async () => {
                    await autoCompoundingStakingRewards.enableProgram(token.address, false);

                    let program = await autoCompoundingStakingRewards.program(token.address);

                    expect(program.isEnabled).to.be.false;

                    await expect(autoCompoundingStakingRewards.enableProgram(token.address, true))
                        .to.emit(autoCompoundingStakingRewards, 'ProgramEnabled')
                        .withArgs(token.address, true, TOTAL_REWARDS);

                    program = await autoCompoundingStakingRewards.program(token.address);

                    expect(program.isEnabled).to.be.true;
                });

                it('should disable a program', async () => {
                    let program = await autoCompoundingStakingRewards.program(token.address);

                    expect(program.isEnabled).to.be.true;

                    await expect(autoCompoundingStakingRewards.enableProgram(token.address, false))
                        .to.emit(autoCompoundingStakingRewards, 'ProgramEnabled')
                        .withArgs(token.address, false, TOTAL_REWARDS);

                    program = await autoCompoundingStakingRewards.program(token.address);

                    expect(program.isEnabled).to.be.false;
                });

                it('should ignore updating to the same status', async () => {
                    let program = await autoCompoundingStakingRewards.program(token.address);

                    expect(program.isEnabled).to.be.true;

                    await expect(autoCompoundingStakingRewards.enableProgram(token.address, true)).not.to.emit(
                        autoCompoundingStakingRewards,
                        'ProgramEnabled'
                    );

                    await autoCompoundingStakingRewards.enableProgram(token.address, false);

                    program = await autoCompoundingStakingRewards.program(token.address);

                    expect(program.isEnabled).to.be.false;

                    await expect(autoCompoundingStakingRewards.enableProgram(token.address, false)).not.to.emit(
                        autoCompoundingStakingRewards,
                        'ProgramEnabled'
                    );
                });
            });

            describe('is program active', () => {
                context('when a program does not exist', () => {
                    it('should return false', async () => {
                        expect(await autoCompoundingStakingRewards.isProgramActive(token.address)).to.be.false;
                    });
                });

                context("when a program hasn't started", () => {
                    beforeEach(async () => {
                        await autoCompoundingStakingRewards.createProgram(
                            token.address,
                            rewardsVault.address,
                            TOTAL_REWARDS,
                            distributionType,
                            now + 1,
                            endTime
                        );
                    });

                    it('should return false', async () => {
                        expect(await autoCompoundingStakingRewards.isProgramActive(token.address)).to.be.false;
                    });
                });

                context('when a program is active', () => {
                    beforeEach(async () => {
                        await autoCompoundingStakingRewards.createProgram(
                            token.address,
                            rewardsVault.address,
                            TOTAL_REWARDS,
                            distributionType,
                            now,
                            endTime
                        );
                    });

                    it('should return true', async () => {
                        expect(await autoCompoundingStakingRewards.isProgramActive(token.address)).to.be.true;
                    });
                });

                if (distributionType === StakingRewardsDistributionTypes.Flat) {
                    context('when a program has finished', () => {
                        beforeEach(async () => {
                            await autoCompoundingStakingRewards.createProgram(
                                token.address,
                                rewardsVault.address,
                                TOTAL_REWARDS,
                                distributionType,
                                now,
                                endTime
                            );

                            await autoCompoundingStakingRewards.setTime(endTime + 1);
                        });

                        it('should return false', async () => {
                            expect(await autoCompoundingStakingRewards.isProgramActive(token.address)).to.be.false;
                        });
                    });
                }
            });

            describe('program data', () => {
                describe('single program', () => {
                    it('should not return a non existent program', async () => {
                        const program = await autoCompoundingStakingRewards.program(token.address);

                        expect(program.poolToken).to.equal(ZERO_ADDRESS);
                    });

                    it('should return an existing program', async () => {
                        await autoCompoundingStakingRewards.createProgram(
                            token.address,
                            rewardsVault.address,
                            TOTAL_REWARDS,
                            distributionType,
                            now,
                            endTime
                        );

                        const program = await autoCompoundingStakingRewards.program(token.address);

                        expect(program.poolToken).to.equal(poolToken.address);
                    });
                });

                describe('multiple programs', () => {
                    let token1: TokenWithAddress;
                    let token2: TokenWithAddress;
                    let poolToken1: TokenWithAddress;
                    let poolToken2: TokenWithAddress;

                    beforeEach(async () => {
                        ({ token: token1, poolToken: poolToken1 } = await prepareSimplePool(
                            Symbols.TKN,
                            INITIAL_USER_STAKE,
                            TOTAL_REWARDS
                        ));

                        ({ token: token2, poolToken: poolToken2 } = await prepareSimplePool(
                            Symbols.TKN,
                            INITIAL_USER_STAKE,
                            TOTAL_REWARDS
                        ));

                        for (const currToken of [token, token1, token2]) {
                            await autoCompoundingStakingRewards.createProgram(
                                currToken.address,
                                currToken.address === networkToken.address
                                    ? masterPool.address
                                    : externalRewardsVault.address,
                                TOTAL_REWARDS,
                                distributionType,
                                now,
                                endTime
                            );
                        }
                    });

                    it('should return multiple programs', async () => {
                        const programs = await autoCompoundingStakingRewards.programs();

                        expect(programs.length).to.equal(3);
                        expect(programs[0].poolToken).to.equal(poolToken.address);
                        expect(programs[1].poolToken).to.equal(poolToken1.address);
                        expect(programs[2].poolToken).to.equal(poolToken2.address);
                    });
                });
            });
        };

        for (const symbol of [Symbols.BNT, Symbols.ETH, Symbols.TKN]) {
            for (const distributionType of [
                StakingRewardsDistributionTypes.Flat,
                StakingRewardsDistributionTypes.ExponentialDecay
            ])
                context(symbol, () => {
                    context(
                        distributionType === StakingRewardsDistributionTypes.Flat ? 'flat' : 'exponential decay',
                        () => {
                            testProgramManagement(symbol, distributionType);
                        }
                    );
                });
        }
    });

    describe('process rewards', () => {
        const testRewards = (
            symbol: string,
            distributionType: StakingRewardsDistributionTypes,
            providerStake: BigNumberish,
            totalRewards: BigNumberish
        ) => {
            const isNetworkToken = symbol === Symbols.BNT;

            let stakingRewardsMath: TestStakingRewardsMath;
            let token: TokenWithAddress;
            let poolToken: PoolToken;
            let rewardsVault: IVault;

            const MIN_LIQUIDITY_FOR_TRADING = toWei(1_000);

            beforeEach(async () => {
                ({
                    network,
                    networkInfo,
                    networkSettings,
                    networkToken,
                    masterPool,
                    masterPoolToken,
                    poolCollection,
                    externalRewardsVault
                } = await createSystem());

                stakingRewardsMath = await Contracts.TestStakingRewardsMath.deploy();

                await networkSettings.setMinLiquidityForTrading(MIN_LIQUIDITY_FOR_TRADING);

                ({ token, poolToken } = await prepareSimplePool(symbol, providerStake, totalRewards));

                rewardsVault = isNetworkToken ? masterPool : externalRewardsVault;

                autoCompoundingStakingRewards = await createStakingRewards(
                    network,
                    networkSettings,
                    networkToken,
                    masterPool,
                    externalRewardsVault
                );
            });

            const getPoolTokenUnderlying = async (user: Addressable) => {
                const userPoolTokenBalance = await poolToken.balanceOf(user.address);

                if (isNetworkToken) {
                    return masterPool.poolTokenToUnderlying(userPoolTokenBalance);
                }

                return poolCollection.poolTokenToUnderlying(token.address, userPoolTokenBalance);
            };

            const getRewards = async () => {
                let tokenAmountToDistribute = BigNumber.from(0);
                let poolTokenAmountToBurn = BigNumber.from(0);
                let timeElapsed = 0;

                const program = await autoCompoundingStakingRewards.program(token.address);
                const currentTime = await autoCompoundingStakingRewards.currentTime();
                if (!program.isEnabled || currentTime < program.startTime) {
                    return { tokenAmountToDistribute, poolTokenAmountToBurn, timeElapsed };
                }

                timeElapsed = currentTime - program.startTime;

                const prevTimeElapsed = Math.max(program.prevDistributionTimestamp - program.startTime, 0);

                switch (program.distributionType) {
                    case StakingRewardsDistributionTypes.Flat:
                        tokenAmountToDistribute = await stakingRewardsMath.calcFlatRewards(
                            program.totalRewards,
                            timeElapsed - prevTimeElapsed,
                            program.endTime - program.startTime
                        );

                        break;

                    case StakingRewardsDistributionTypes.ExponentialDecay:
                        tokenAmountToDistribute = (
                            await stakingRewardsMath.calcExpDecayRewards(program.totalRewards, timeElapsed)
                        ).sub(await stakingRewardsMath.calcExpDecayRewards(program.totalRewards, prevTimeElapsed));

                        break;

                    default:
                        throw new Error(`Unsupported type ${program.distributionType}`);
                }

                let poolToken: PoolToken;
                let stakedBalance: BigNumber;
                if (isNetworkToken) {
                    poolToken = masterPoolToken;
                    stakedBalance = await masterPool.stakedBalance();
                } else {
                    poolToken = await Contracts.PoolToken.attach(await poolCollection.poolToken(token.address));
                    ({ stakedBalance } = await poolCollection.poolLiquidity(token.address));
                }

                const protocolPoolTokenAmount = await poolToken.balanceOf(rewardsVault.address);

                const poolTokenSupply = await poolToken.totalSupply();
                const val = tokenAmountToDistribute.mul(poolTokenSupply);

                poolTokenAmountToBurn = val
                    .mul(poolTokenSupply)
                    .div(val.add(stakedBalance.mul(poolTokenSupply.sub(protocolPoolTokenAmount))));

                return { tokenAmountToDistribute, poolTokenAmountToBurn, timeElapsed };
            };

            const testDistribution = async () => {
                const prevProgram = await autoCompoundingStakingRewards.program(token.address);
                const prevPoolTokenBalance = await poolToken.balanceOf(rewardsVault.address);
                const prevPoolTokenTotalSupply = await poolToken.totalSupply();
                const prevUserTokenOwned = await getPoolTokenUnderlying(user);
                const prevExternalRewardsVaultTokenOwned = await getPoolTokenUnderlying(rewardsVault);

                const { tokenAmountToDistribute, poolTokenAmountToBurn, timeElapsed } = await getRewards();

                const res = await autoCompoundingStakingRewards.processRewards(token.address);
                const program = await autoCompoundingStakingRewards.program(token.address);

                if (tokenAmountToDistribute.eq(0) || poolTokenAmountToBurn.eq(0)) {
                    await expect(res).not.to.emit(autoCompoundingStakingRewards, 'RewardsDistributed');

                    expect(program.prevDistributionTimestamp).to.equal(prevProgram.prevDistributionTimestamp);
                } else {
                    await expect(res)
                        .to.emit(autoCompoundingStakingRewards, 'RewardsDistributed')
                        .withArgs(
                            token.address,
                            tokenAmountToDistribute,
                            poolTokenAmountToBurn,
                            timeElapsed,
                            program.remainingRewards
                        );

                    expect(program.prevDistributionTimestamp).to.equal(
                        await autoCompoundingStakingRewards.currentTime()
                    );
                }

                expect(program.remainingRewards).to.equal(prevProgram.remainingRewards.sub(tokenAmountToDistribute));
                expect(program.totalRewards).to.equal(prevProgram.totalRewards);

                expect(await poolToken.balanceOf(rewardsVault.address)).to.equal(
                    prevPoolTokenBalance.sub(poolTokenAmountToBurn)
                );
                expect(await poolToken.totalSupply()).to.equal(prevPoolTokenTotalSupply.sub(poolTokenAmountToBurn));

                const actualUserTokenOwned = await getPoolTokenUnderlying(user);
                const expectedUserTokenOwned = prevUserTokenOwned.add(tokenAmountToDistribute);
                const actualRewardsVaultTokenOwned = await getPoolTokenUnderlying(rewardsVault);
                const expectedRewardsVaultTokenOwned = prevExternalRewardsVaultTokenOwned.sub(tokenAmountToDistribute);

                switch (program.distributionType) {
                    case StakingRewardsDistributionTypes.Flat:
                        expect(actualUserTokenOwned).to.be.almostEqual(expectedUserTokenOwned, {
                            maxAbsoluteError: new Decimal(0),
                            maxRelativeError: new Decimal('0000000000000000000002'),
                            relation: Relation.LesserOrEqual
                        });
                        expect(actualRewardsVaultTokenOwned).to.be.almostEqual(expectedRewardsVaultTokenOwned, {
                            maxAbsoluteError: new Decimal(1),
                            maxRelativeError: new Decimal('0000000000000000000014'),
                            relation: Relation.GreaterOrEqual
                        });
                        break;

                    case StakingRewardsDistributionTypes.ExponentialDecay:
                        expect(actualUserTokenOwned).to.be.almostEqual(expectedUserTokenOwned, {
                            maxAbsoluteError: new Decimal(0),
                            maxRelativeError: new Decimal('0000000000000000000002'),
                            relation: Relation.LesserOrEqual
                        });
                        expect(actualRewardsVaultTokenOwned).to.be.almostEqual(expectedRewardsVaultTokenOwned, {
                            maxAbsoluteError: new Decimal(0),
                            maxRelativeError: new Decimal('00000000000000062'),
                            relation: Relation.GreaterOrEqual
                        });
                        break;

                    default:
                        throw new Error(`Unsupported type ${distributionType}`);
                }

                return { tokenAmountToDistribute };
            };

            const testProgram = (programDuration: number) => {
                context(StakingRewardsDistributionTypes[distributionType], () => {
                    let startTime: number;

                    beforeEach(async () => {
                        startTime = await latest();

                        await autoCompoundingStakingRewards.createProgram(
                            token.address,
                            rewardsVault.address,
                            totalRewards,
                            distributionType,
                            startTime,
                            distributionType === StakingRewardsDistributionTypes.Flat ? startTime + programDuration : 0
                        );
                    });

                    describe('basic tests', () => {
                        context('before the beginning of a program', () => {
                            beforeEach(async () => {
                                await autoCompoundingStakingRewards.setTime(startTime - duration.days(1));
                            });

                            it('should not distribute any rewards', async () => {
                                const { tokenAmountToDistribute } = await testDistribution();
                                expect(tokenAmountToDistribute).to.equal(0);
                            });
                        });

                        context('at the beginning of a program', () => {
                            beforeEach(async () => {
                                await autoCompoundingStakingRewards.setTime(startTime);
                            });

                            it('should not distribute any rewards', async () => {
                                const { tokenAmountToDistribute } = await testDistribution();
                                expect(tokenAmountToDistribute).to.equal(0);
                            });
                        });

                        context('at the end of a program', () => {
                            beforeEach(async () => {
                                await autoCompoundingStakingRewards.setTime(startTime + programDuration);
                            });

                            switch (distributionType) {
                                case StakingRewardsDistributionTypes.Flat:
                                    it('should distribute all the rewards', async () => {
                                        const { tokenAmountToDistribute } = await testDistribution();
                                        expect(tokenAmountToDistribute).to.equal(totalRewards);
                                    });

                                    break;

                                case StakingRewardsDistributionTypes.ExponentialDecay:
                                    it('should distribute almost all the rewards', async () => {
                                        const { tokenAmountToDistribute } = await testDistribution();
                                        expect(tokenAmountToDistribute).to.be.almostEqual(totalRewards, {
                                            maxRelativeError: new Decimal('0.000000113'),
                                            maxAbsoluteError: new Decimal(1),
                                            relation: Relation.LesserOrEqual
                                        });
                                    });

                                    break;

                                default:
                                    throw new Error(`Unsupported type ${distributionType}`);
                            }
                        });

                        context('after the end of a program', () => {
                            beforeEach(async () => {
                                await autoCompoundingStakingRewards.setTime(
                                    startTime + programDuration + duration.days(1)
                                );
                            });

                            switch (distributionType) {
                                case StakingRewardsDistributionTypes.Flat:
                                    it('should distribute all the rewards', async () => {
                                        const { tokenAmountToDistribute } = await testDistribution();
                                        expect(tokenAmountToDistribute).to.equal(totalRewards);
                                    });

                                    break;

                                case StakingRewardsDistributionTypes.ExponentialDecay:
                                    it('should revert with an overflow', async () => {
                                        await expect(
                                            autoCompoundingStakingRewards.processRewards(token.address)
                                        ).to.be.revertedWith('Overflow');
                                    });

                                    break;

                                default:
                                    throw new Error(`Unsupported type ${distributionType}`);
                            }
                        });

                        context('while the program is active', () => {
                            beforeEach(async () => {
                                await autoCompoundingStakingRewards.setTime(
                                    startTime + Math.floor(programDuration / 2)
                                );
                            });

                            it('should distribute rewards', async () => {
                                const { tokenAmountToDistribute } = await testDistribution();
                                expect(tokenAmountToDistribute).to.be.gt(0);
                            });

                            it('should not distribute any rewards if no time has elapsed since the last distribution', async () => {
                                let { tokenAmountToDistribute } = await testDistribution();
                                expect(tokenAmountToDistribute).to.be.gt(0);

                                ({ tokenAmountToDistribute } = await testDistribution());
                                expect(tokenAmountToDistribute).to.equal(0);
                            });

                            context('disabled', () => {
                                beforeEach(async () => {
                                    await autoCompoundingStakingRewards.enableProgram(token.address, false);
                                });

                                it('should not distribute any rewards', async () => {
                                    const { tokenAmountToDistribute } = await testDistribution();
                                    expect(tokenAmountToDistribute).to.equal(0);
                                });
                            });
                        });
                    });

                    const testMultipleDistributions = (step: number, totalSteps: number) => {
                        context(
                            `in ${totalSteps} steps of ${humanizeDuration(step * 1000, { units: ['d'] })} long steps`,
                            () => {
                                it('should distribute rewards', async () => {
                                    for (let i = 0, time = startTime; i < totalSteps; i++, time += step) {
                                        await autoCompoundingStakingRewards.setTime(time);

                                        await testDistribution();
                                    }
                                });
                            }
                        );
                    };

                    switch (distributionType) {
                        case StakingRewardsDistributionTypes.Flat:
                            describe('regular tests', () => {
                                for (const percent of [25]) {
                                    testMultipleDistributions(
                                        Math.floor((programDuration * percent) / 100),
                                        Math.floor(100 / percent)
                                    );
                                }
                            });

                            describe('@stress tests', () => {
                                for (const percent of [6, 15]) {
                                    testMultipleDistributions(
                                        Math.floor((programDuration * percent) / 100),
                                        Math.floor(100 / percent)
                                    );
                                }
                            });

                            break;

                        case StakingRewardsDistributionTypes.ExponentialDecay:
                            describe('regular tests', () => {
                                for (const step of [duration.days(1)]) {
                                    for (const totalSteps of [5]) {
                                        testMultipleDistributions(step, totalSteps);
                                    }
                                }
                            });

                            describe('@stress tests', () => {
                                for (const step of [duration.hours(1), duration.weeks(1)]) {
                                    for (const totalSteps of [5]) {
                                        testMultipleDistributions(step, totalSteps);
                                    }
                                }
                            });

                            break;

                        default:
                            throw new Error(`Unsupported type ${distributionType}`);
                    }
                });
            };

            switch (distributionType) {
                case StakingRewardsDistributionTypes.Flat:
                    describe('regular tests', () => {
                        for (const programDuration of [duration.days(10)]) {
                            context(
                                `program duration of ${humanizeDuration(programDuration * 1000, { units: ['d'] })}`,
                                () => {
                                    testProgram(programDuration);
                                }
                            );
                        }
                    });

                    describe('@stress tests', () => {
                        for (const programDuration of [duration.weeks(12), duration.years(1)]) {
                            context(
                                `program duration of ${humanizeDuration(programDuration * 1000, { units: ['d'] })}`,
                                () => {
                                    testProgram(programDuration);
                                }
                            );
                        }
                    });
                    break;

                case StakingRewardsDistributionTypes.ExponentialDecay:
                    describe('regular tests', () => {
                        testProgram(ExponentialDecay.MAX_DURATION);
                    });

                    break;

                default:
                    throw new Error(`Unsupported type ${distributionType}`);
            }
        };

        const testRewardsMatrix = (providerStakes: BigNumberish[], totalRewards: BigNumberish[]) => {
            const distributionTypes = Object.values(StakingRewardsDistributionTypes).filter(
                (v) => typeof v === 'number'
            ) as number[];

            for (const symbol of [Symbols.BNT, Symbols.TKN, Symbols.ETH]) {
                for (const distributionType of distributionTypes) {
                    for (const providerStake of providerStakes) {
                        for (const totalReward of totalRewards) {
                            context(
                                `total ${totalRewards} ${symbol} rewards, with initial provider stake of ${providerStake}`,
                                () => {
                                    testRewards(symbol, distributionType, providerStake, totalReward);
                                }
                            );
                        }
                    }
                }
            }
        };

        describe('regular tests', () => {
            testRewardsMatrix([toWei(10_000)], [toWei(100_000)]);
        });

        describe('@stress tests', () => {
            testRewardsMatrix([toWei(5_000), toWei(100_000)], [100_000, toWei(200_000)]);
        });
    });
});<|MERGE_RESOLUTION|>--- conflicted
+++ resolved
@@ -12,14 +12,9 @@
     TestMasterPool,
     TestPoolCollection
 } from '../../typechain-types';
-<<<<<<< HEAD
 import { StakingRewardsDistributionTypes, Symbols, ZERO_ADDRESS, ExponentialDecay } from '../../utils/Constants';
 import { toWei } from '../../utils/Types';
 import { expectRole, Roles } from '../helpers/AccessControl';
-=======
-import { expectRole, roles } from '../helpers/AccessControl';
-import { BNT, ETH, TKN, ZERO_ADDRESS, StakingRewardsDistributionTypes, ExponentialDecay } from '../helpers/Constants';
->>>>>>> 5f2f8bec
 import { createStakingRewards, createSystem, depositToPool, setupSimplePool } from '../helpers/Factory';
 import { shouldHaveGap } from '../helpers/Proxy';
 import { latest, duration } from '../helpers/Time';
@@ -31,12 +26,6 @@
 import { BigNumber, BigNumberish } from 'ethers';
 import { ethers } from 'hardhat';
 import humanizeDuration from 'humanize-duration';
-
-<<<<<<< HEAD
-const { LAMBDA, ESTIMATED_PROGRAM_DURATION } = ExponentialDecay;
-=======
-const { Upgradeable: UpgradeableRoles } = roles;
->>>>>>> 5f2f8bec
 
 describe('AutoCompoundingStakingRewards', () => {
     let deployer: SignerWithAddress;
