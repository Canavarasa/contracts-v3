import { AsyncReturnType } from '../../components/ContractBuilder';
import Contracts from '../../components/Contracts';
import { GovToken, NetworkToken, TokenGovernance } from '../../components/LegacyContracts';
import {
    BancorVault,
    NetworkSettings,
    PoolToken,
    PoolTokenFactory,
    TestBancorNetwork,
    TestFlashLoanRecipient,
    TestNetworkTokenPool,
    TestPendingWithdrawals,
    TestPoolCollection,
    TestPoolCollectionUpgrader,
    TokenHolder
} from '../../typechain';
import { expectRole, roles } from '../helpers/AccessControl';
import { FeeTypes, MAX_UINT256, NATIVE_TOKEN_ADDRESS, PPM_RESOLUTION, ZERO_ADDRESS } from '../helpers/Constants';
import { BNT, ETH, TKN } from '../helpers/Constants';
import {
    createPool,
    createPoolCollection,
    createSystem,
    createTokenHolder,
    depositToPool,
    setupSimplePool,
    PoolSpec
} from '../helpers/Factory';
<<<<<<< HEAD
import { prepareEach } from '../helpers/Fixture';
import { createLegacySystem } from '../helpers/LegacyFactory';
=======
>>>>>>> ebe5be79
import { permitSignature } from '../helpers/Permit';
import { shouldHaveGap } from '../helpers/Proxy';
import { latest, duration } from '../helpers/Time';
import { toDecimal, toWei } from '../helpers/Types';
import {
    createTokenBySymbol,
    createWallet,
    errorMessageTokenExceedsAllowance,
    getBalance,
    getTransactionCost,
    transfer,
    TokenWithAddress
} from '../helpers/Utils';
import { TokenGovernance } from '@bancor/token-governance';
import { SignerWithAddress } from '@nomiclabs/hardhat-ethers/signers';
import { expect } from 'chai';
import Decimal from 'decimal.js';
import { BigNumber, ContractTransaction, Signer, utils, Wallet } from 'ethers';
import { ethers, waffle } from 'hardhat';
import { camelCase } from 'lodash';

const { Upgradeable: UpgradeableRoles, BancorNetwork: BancorNetworkRoles } = roles;
const { solidityKeccak256, formatBytes32String } = utils;

describe('BancorNetwork', () => {
    let deployer: SignerWithAddress;
    let nonOwner: SignerWithAddress;
    let newOwner: SignerWithAddress;

    const INITIAL_RATE = { n: BigNumber.from(1), d: BigNumber.from(2) };

    shouldHaveGap('BancorNetwork', '_externalProtectionWallet');

    before(async () => {
        [deployer, nonOwner, newOwner] = await ethers.getSigners();
    });

    const networkPermitSignature = async (
        sender: Wallet,
        tokenAddress: string,
        network: TestBancorNetwork,
        amount: BigNumber,
        deadline: BigNumber
    ) => {
        if (
            tokenAddress === NATIVE_TOKEN_ADDRESS ||
            tokenAddress === ZERO_ADDRESS ||
            tokenAddress === (await network.networkToken())
        ) {
            return {
                v: BigNumber.from(0),
                r: formatBytes32String(''),
                s: formatBytes32String('')
            };
        }

        const reserveToken = await Contracts.TestERC20Token.attach(tokenAddress);
        const senderAddress = await sender.getAddress();

        const nonce = await reserveToken.nonces(senderAddress);

        return permitSignature(
            sender,
            await reserveToken.name(),
            reserveToken.address,
            network.address,
            amount,
            nonce,
            deadline
        );
    };

    const specToString = (spec: PoolSpec) => {
        if (spec.tradingFeePPM !== undefined) {
            return `${spec.symbol} (balance=${spec.balance}, fee=${feeToString(spec.tradingFeePPM)})`;
        }

        return `${spec.symbol} (balance=${spec.balance})`;
    };

    const initWithdraw = async (
        provider: SignerWithAddress,
        pendingWithdrawals: TestPendingWithdrawals,
        poolToken: PoolToken,
        amount: BigNumber
    ) => {
        await poolToken.connect(provider).approve(pendingWithdrawals.address, amount);
        await pendingWithdrawals.connect(provider).initWithdrawal(poolToken.address, amount);

        const withdrawalRequestIds = await pendingWithdrawals.withdrawalRequestIds(provider.address);
        const id = withdrawalRequestIds[withdrawalRequestIds.length - 1];
        const withdrawalRequest = await pendingWithdrawals.withdrawalRequest(id);
        const creationTime = withdrawalRequest.createdAt;

        return { id, creationTime };
    };

    const trade = async (
        trader: SignerWithAddress,
        sourceToken: TokenWithAddress,
        targetToken: TokenWithAddress,
        amount: BigNumber,
        minReturnAmount: BigNumber,
        deadline: BigNumber,
        beneficiary: string,
        network: TestBancorNetwork
    ) => {
        let value = BigNumber.from(0);
        if (sourceToken.address === NATIVE_TOKEN_ADDRESS) {
            value = amount;
        } else {
            const reserveToken = await Contracts.TestERC20Token.attach(sourceToken.address);

            await reserveToken.transfer(await trader.getAddress(), amount);
            await reserveToken.connect(trader).approve(network.address, amount);
        }

        return network
            .connect(trader)
            .trade(sourceToken.address, targetToken.address, amount, minReturnAmount, deadline, beneficiary, {
                value
            });
    };

    const feeToString = (feePPM: number) => `${toDecimal(feePPM).mul(100).div(toDecimal(PPM_RESOLUTION))}%`;

    describe('construction', () => {
        let network: TestBancorNetwork;
        let networkSettings: NetworkSettings;
        let networkToken: NetworkToken;
        let govToken: GovToken;
        let networkTokenGovernance: TokenGovernance;
        let govTokenGovernance: TokenGovernance;
        let networkTokenPool: TestNetworkTokenPool;
        let poolCollectionUpgrader: TestPoolCollectionUpgrader;
        let bancorVault: BancorVault;
        let pendingWithdrawals: TestPendingWithdrawals;
        let networkPoolToken: PoolToken;

        beforeEach(async () => {
            ({
                network,
                networkSettings,
                networkToken,
                govToken,
                networkTokenGovernance,
                govTokenGovernance,
                networkTokenPool,
                poolCollectionUpgrader,
                bancorVault,
                pendingWithdrawals,
                networkPoolToken
            } = await createSystem());
        });

        it('should revert when attempting to reinitialize', async () => {
            await expect(
                network.initialize(networkTokenPool.address, pendingWithdrawals.address, poolCollectionUpgrader.address)
            ).to.be.revertedWith('Initializable: contract is already initialized');
        });

        it('should revert when attempting to initialize with an invalid network token pool contract', async () => {
            const network = await Contracts.BancorNetwork.deploy(
                networkTokenGovernance.address,
                govTokenGovernance.address,
                networkSettings.address,
                bancorVault.address,
                networkPoolToken.address
            );

            await expect(
                network.initialize(ZERO_ADDRESS, pendingWithdrawals.address, poolCollectionUpgrader.address)
            ).to.be.revertedWith('InvalidAddress');
        });

        it('should revert when attempting to initialize with an invalid pending withdrawals contract', async () => {
            const network = await Contracts.BancorNetwork.deploy(
                networkTokenGovernance.address,
                govTokenGovernance.address,
                networkSettings.address,
                bancorVault.address,
                networkPoolToken.address
            );

            await expect(
                network.initialize(networkTokenPool.address, ZERO_ADDRESS, poolCollectionUpgrader.address)
            ).to.be.revertedWith('InvalidAddress');
        });

        it('should revert when attempting to initialize with an invalid pool collection upgrader contract', async () => {
            const network = await Contracts.BancorNetwork.deploy(
                networkTokenGovernance.address,
                govTokenGovernance.address,
                networkSettings.address,
                bancorVault.address,
                networkPoolToken.address
            );

            await expect(
                network.initialize(networkTokenPool.address, pendingWithdrawals.address, ZERO_ADDRESS)
            ).to.be.revertedWith('InvalidAddress');
        });

        it('should revert when initialized with an invalid network token governance contract', async () => {
            await expect(
                Contracts.BancorNetwork.deploy(
                    ZERO_ADDRESS,
                    govTokenGovernance.address,
                    networkSettings.address,
                    bancorVault.address,
                    networkPoolToken.address
                )
            ).to.be.revertedWith('InvalidAddress');
        });

        it('should revert when initialized with an invalid governance token governance contract', async () => {
            await expect(
                Contracts.BancorNetwork.deploy(
                    networkTokenGovernance.address,
                    ZERO_ADDRESS,
                    networkSettings.address,
                    bancorVault.address,
                    networkPoolToken.address
                )
            ).to.be.revertedWith('InvalidAddress');
        });

        it('should revert when initialized with an invalid network settings contract', async () => {
            await expect(
                Contracts.BancorNetwork.deploy(
                    networkTokenGovernance.address,
                    govTokenGovernance.address,
                    ZERO_ADDRESS,
                    bancorVault.address,
                    networkPoolToken.address
                )
            ).to.be.revertedWith('InvalidAddress');
        });

        it('should revert when initialized with an invalid vault contract', async () => {
            await expect(
                Contracts.BancorNetwork.deploy(
                    networkTokenGovernance.address,
                    govTokenGovernance.address,
                    networkSettings.address,
                    ZERO_ADDRESS,
                    networkPoolToken.address
                )
            ).to.be.revertedWith('InvalidAddress');
        });

        it('should revert when initialized with an invalid network pool token contract', async () => {
            await expect(
                Contracts.BancorNetwork.deploy(
                    networkTokenGovernance.address,
                    govTokenGovernance.address,
                    networkSettings.address,
                    bancorVault.address,
                    ZERO_ADDRESS
                )
            ).to.be.revertedWith('InvalidAddress');
        });

        it('should be properly initialized', async () => {
            expect(await network.version()).to.equal(1);

            await expectRole(network, UpgradeableRoles.ROLE_ADMIN, UpgradeableRoles.ROLE_ADMIN, [deployer.address]);

            expect(await network.networkToken()).to.equal(networkToken.address);
            expect(await network.networkTokenGovernance()).to.equal(networkTokenGovernance.address);
            expect(await network.govToken()).to.equal(govToken.address);
            expect(await network.govTokenGovernance()).to.equal(govTokenGovernance.address);
            expect(await network.settings()).to.equal(networkSettings.address);
            expect(await network.vault()).to.equal(bancorVault.address);
            expect(await network.networkPoolToken()).to.equal(networkPoolToken.address);
            expect(await network.networkTokenPool()).to.equal(networkTokenPool.address);
            expect(await network.pendingWithdrawals()).to.equal(pendingWithdrawals.address);
            expect(await network.poolCollectionUpgrader()).to.equal(poolCollectionUpgrader.address);
            expect(await network.externalProtectionWallet()).to.equal(ZERO_ADDRESS);
            expect(await network.poolCollections()).to.be.empty;
            expect(await network.liquidityPools()).to.be.empty;
            expect(await network.isPoolValid(networkToken.address)).to.be.true;
        });
    });

    describe('external protection wallet', () => {
        let newExternalProtectionWallet: TokenHolder;
        let network: TestBancorNetwork;

        beforeEach(async () => {
            ({ network } = await createSystem());

            newExternalProtectionWallet = await createTokenHolder();
        });

        it('should revert when a non-owner attempts to set the external protection wallet', async () => {
            await expect(
                network.connect(nonOwner).setExternalProtectionWallet(newExternalProtectionWallet.address)
            ).to.be.revertedWith('AccessDenied');
        });

        it('should revert when setting external protection wallet to an invalid address', async () => {
            await expect(network.setExternalProtectionWallet(ZERO_ADDRESS)).to.be.revertedWith('InvalidAddress');
        });

        it('should ignore updates to the same external protection wallet', async () => {
            await newExternalProtectionWallet.transferOwnership(network.address);
            await network.setExternalProtectionWallet(newExternalProtectionWallet.address);

            const res = await network.setExternalProtectionWallet(newExternalProtectionWallet.address);
            await expect(res).not.to.emit(network, 'ExternalProtectionWalletUpdated');
        });

        it('should be able to set and update the external protection wallet', async () => {
            await newExternalProtectionWallet.transferOwnership(network.address);

            const res = await network.setExternalProtectionWallet(newExternalProtectionWallet.address);
            await expect(res)
                .to.emit(network, 'ExternalProtectionWalletUpdated')
                .withArgs(ZERO_ADDRESS, newExternalProtectionWallet.address);
            expect(await network.externalProtectionWallet()).to.equal(newExternalProtectionWallet.address);
            expect(await newExternalProtectionWallet.owner()).to.equal(network.address);

            const newExternalProtectionWallet2 = await createTokenHolder();
            await newExternalProtectionWallet2.transferOwnership(network.address);

            const res2 = await network.setExternalProtectionWallet(newExternalProtectionWallet2.address);
            await expect(res2)
                .to.emit(network, 'ExternalProtectionWalletUpdated')
                .withArgs(newExternalProtectionWallet.address, newExternalProtectionWallet2.address);
            expect(await network.externalProtectionWallet()).to.equal(newExternalProtectionWallet2.address);
            expect(await newExternalProtectionWallet2.owner()).to.equal(network.address);
        });

        it('should revert when attempting to set the external protection wallet without transferring its ownership', async () => {
            await expect(network.setExternalProtectionWallet(newExternalProtectionWallet.address)).to.be.revertedWith(
                'AccessDenied'
            );
        });

        it('should revert when a non-owner attempts to transfer the ownership of the protection wallet', async () => {
            await expect(
                network.connect(newOwner).transferExternalProtectionWalletOwnership(newOwner.address)
            ).to.be.revertedWith('AccessDenied');
        });

        it('should allow explicitly transferring the ownership', async () => {
            await newExternalProtectionWallet.transferOwnership(network.address);
            await network.setExternalProtectionWallet(newExternalProtectionWallet.address);
            expect(await newExternalProtectionWallet.owner()).to.equal(network.address);

            await network.transferExternalProtectionWalletOwnership(newOwner.address);
            await newExternalProtectionWallet.connect(newOwner).acceptOwnership();
            expect(await newExternalProtectionWallet.owner()).to.equal(newOwner.address);
        });
    });

    describe('pool collections', () => {
        let networkSettings: NetworkSettings;
        let network: TestBancorNetwork;
        let poolTokenFactory: PoolTokenFactory;
        let poolCollection: TestPoolCollection;
        let poolCollectionUpgrader: TestPoolCollectionUpgrader;
        let poolType: number;

        beforeEach(async () => {
            ({ network, networkSettings, poolTokenFactory, poolCollection, poolCollectionUpgrader } =
                await createSystem());

            poolType = await poolCollection.poolType();
        });

        describe('adding new pool collection', () => {
            it('should revert when a non-owner attempts to add a new pool collection', async () => {
                await expect(network.connect(nonOwner).addPoolCollection(poolCollection.address)).to.be.revertedWith(
                    'AccessDenied'
                );
            });

            it('should revert when attempting to add an invalid pool collection', async () => {
                await expect(network.connect(nonOwner).addPoolCollection(ZERO_ADDRESS)).to.be.revertedWith(
                    'InvalidAddress'
                );
            });

            it('should add a new pool collections', async () => {
                expect(await network.poolCollections()).to.be.empty;
                expect(await network.latestPoolCollection(poolType)).to.equal(ZERO_ADDRESS);

                const res = await network.addPoolCollection(poolCollection.address);
                await expect(res).to.emit(network, 'PoolCollectionAdded').withArgs(poolType, poolCollection.address);
                await expect(res)
                    .to.emit(network, 'LatestPoolCollectionReplaced')
                    .withArgs(poolType, ZERO_ADDRESS, poolCollection.address);

                expect(await network.poolCollections()).to.have.members([poolCollection.address]);
                expect(await network.latestPoolCollection(poolType)).to.equal(poolCollection.address);
            });

            context('with an existing pool collection', () => {
                beforeEach(async () => {
                    await network.addPoolCollection(poolCollection.address);
                });

                it('should revert when attempting to add the same pool collection', async () => {
                    await expect(network.addPoolCollection(poolCollection.address)).to.be.revertedWith('AlreadyExists');
                });

                it('should revert when attempting to add a pool collection with the same version', async () => {
                    const newPoolCollection = await createPoolCollection(
                        network,
                        poolTokenFactory,
                        poolCollectionUpgrader,
                        await poolCollection.version()
                    );

                    await expect(network.addPoolCollection(newPoolCollection.address)).to.be.revertedWith(
                        'AlreadyExists'
                    );
                });

                it('should add a new pool collection with the same type', async () => {
                    expect(await network.poolCollections()).to.have.members([poolCollection.address]);

                    const newPoolCollection = await createPoolCollection(
                        network,
                        poolTokenFactory,
                        poolCollectionUpgrader,
                        (await poolCollection.version()) + 1
                    );
                    const poolType = await newPoolCollection.poolType();

                    const res = await network.addPoolCollection(newPoolCollection.address);
                    await expect(res)
                        .to.emit(network, 'PoolCollectionAdded')
                        .withArgs(poolType, newPoolCollection.address);
                    await expect(res)
                        .to.emit(network, 'LatestPoolCollectionReplaced')
                        .withArgs(poolType, poolCollection.address, newPoolCollection.address);

                    expect(await network.poolCollections()).to.have.members([
                        poolCollection.address,
                        newPoolCollection.address
                    ]);
                });
            });
        });

        describe('removing existing pool collections', () => {
            beforeEach(async () => {
                await network.addPoolCollection(poolCollection.address);
            });

            it('should add another new pool collection with the same type', async () => {
                expect(await network.poolCollections()).to.have.members([poolCollection.address]);

                const newPoolCollection = await createPoolCollection(
                    network,
                    poolTokenFactory,
                    poolCollectionUpgrader,
                    (await poolCollection.version()) + 1
                );
                const poolType = await newPoolCollection.poolType();

                const res = await network.addPoolCollection(newPoolCollection.address);
                await expect(res).to.emit(network, 'PoolCollectionAdded').withArgs(poolType, newPoolCollection.address);
                await expect(res)
                    .to.emit(network, 'LatestPoolCollectionReplaced')
                    .withArgs(poolType, poolCollection.address, newPoolCollection.address);

                expect(await network.poolCollections()).to.have.members([
                    poolCollection.address,
                    newPoolCollection.address
                ]);
            });

            it('should revert when a attempting to remove a pool with a non-existing alternative pool collection', async () => {
                const newPoolCollection = await createPoolCollection(
                    network,
                    poolTokenFactory,
                    poolCollectionUpgrader,
                    (await poolCollection.version()) + 1
                );
                await expect(
                    network.removePoolCollection(poolCollection.address, newPoolCollection.address)
                ).to.be.revertedWith('DoesNotExist');
            });

            context('with an exiting alternative pool collection', () => {
                let newPoolCollection: TestPoolCollection;
                let lastCollection: TestPoolCollection;

                beforeEach(async () => {
                    newPoolCollection = await createPoolCollection(
                        network,
                        poolTokenFactory,
                        poolCollectionUpgrader,
                        (await poolCollection.version()) + 1
                    );
                    lastCollection = await createPoolCollection(
                        network,
                        poolTokenFactory,
                        poolCollectionUpgrader,
                        (await newPoolCollection.version()) + 1
                    );

                    await network.addPoolCollection(newPoolCollection.address);
                    await network.addPoolCollection(lastCollection.address);
                });

                it('should revert when a non-owner attempts to remove an existing pool collection', async () => {
                    await expect(
                        network
                            .connect(nonOwner)
                            .removePoolCollection(poolCollection.address, newPoolCollection.address)
                    ).to.be.revertedWith('AccessDenied');
                });

                it('should revert when attempting to remove a non-existing pool collection', async () => {
                    await expect(
                        network.removePoolCollection(ZERO_ADDRESS, newPoolCollection.address)
                    ).to.be.revertedWith('InvalidAddress');

                    const otherCollection = await createPoolCollection(
                        network,
                        poolTokenFactory,
                        poolCollectionUpgrader
                    );
                    await expect(
                        network.removePoolCollection(otherCollection.address, newPoolCollection.address)
                    ).to.be.revertedWith('DoesNotExist');
                });

                it('should remove an existing pool collection', async () => {
                    expect(await network.poolCollections()).to.have.members([
                        poolCollection.address,
                        newPoolCollection.address,
                        lastCollection.address
                    ]);
                    expect(await network.latestPoolCollection(poolType)).to.equal(lastCollection.address);

                    const res = await network.removePoolCollection(poolCollection.address, newPoolCollection.address);
                    await expect(res)
                        .to.emit(network, 'PoolCollectionRemoved')
                        .withArgs(poolType, poolCollection.address);
                    await expect(res)
                        .to.emit(network, 'LatestPoolCollectionReplaced')
                        .withArgs(poolType, lastCollection.address, newPoolCollection.address);

                    expect(await network.poolCollections()).to.have.members([
                        newPoolCollection.address,
                        lastCollection.address
                    ]);
                    expect(await network.latestPoolCollection(poolType)).to.equal(newPoolCollection.address);

                    const res2 = await network.removePoolCollection(newPoolCollection.address, lastCollection.address);
                    await expect(res2)
                        .to.emit(network, 'PoolCollectionRemoved')
                        .withArgs(poolType, newPoolCollection.address);
                    await expect(res2)
                        .to.emit(network, 'LatestPoolCollectionReplaced')
                        .withArgs(poolType, newPoolCollection.address, lastCollection.address);

                    expect(await network.poolCollections()).to.have.members([lastCollection.address]);
                    expect(await network.latestPoolCollection(poolType)).to.equal(lastCollection.address);

                    const res3 = await network.removePoolCollection(lastCollection.address, ZERO_ADDRESS);
                    await expect(res3)
                        .to.emit(network, 'PoolCollectionRemoved')
                        .withArgs(poolType, lastCollection.address);
                    await expect(res3)
                        .to.emit(network, 'LatestPoolCollectionReplaced')
                        .withArgs(poolType, lastCollection.address, ZERO_ADDRESS);

                    expect(await network.poolCollections()).to.be.empty;
                    expect(await network.latestPoolCollection(poolType)).to.equal(ZERO_ADDRESS);
                });

                it('should revert when attempting to remove a pool collection with associated pools', async () => {
                    const reserveToken = await Contracts.TestERC20Token.deploy(TKN, TKN, BigNumber.from(1_000_000));
                    await createPool(reserveToken, network, networkSettings, lastCollection);

                    await expect(
                        network.removePoolCollection(lastCollection.address, newPoolCollection.address)
                    ).to.be.revertedWith('NotEmpty');
                });

                it.skip('should revert when attempting to remove a pool collection with an alternative with a different type', async () => {});
            });
        });

        describe('setting the latest pool collections', () => {
            let newPoolCollection: TestPoolCollection;

            beforeEach(async () => {
                newPoolCollection = await createPoolCollection(
                    network,
                    poolTokenFactory,
                    poolCollectionUpgrader,
                    (await poolCollection.version()) + 1
                );

                await network.addPoolCollection(newPoolCollection.address);
                await network.addPoolCollection(poolCollection.address);
            });

            it('should revert when a non-owner attempts to set the latest pool collection', async () => {
                await expect(
                    network.connect(nonOwner).setLatestPoolCollection(poolCollection.address)
                ).to.be.revertedWith('AccessDenied');
            });

            it('should revert when attempting to set the latest pool collection to an invalid pool collection', async () => {
                await expect(network.connect(nonOwner).setLatestPoolCollection(ZERO_ADDRESS)).to.be.revertedWith(
                    'InvalidAddress'
                );

                const newPoolCollection2 = await createPoolCollection(
                    network,
                    poolTokenFactory,
                    poolCollectionUpgrader
                );
                await expect(network.setLatestPoolCollection(newPoolCollection2.address)).to.be.revertedWith(
                    'DoesNotExist'
                );
            });

            it('should ignore setting to the same latest pool collection', async () => {
                await network.setLatestPoolCollection(newPoolCollection.address);

                const res = await network.setLatestPoolCollection(newPoolCollection.address);
                await expect(res).not.to.emit(network, 'LatestPoolCollectionReplaced');
            });

            it('should set the latest pool collection', async () => {
                expect(await network.latestPoolCollection(poolType)).to.equal(poolCollection.address);

                const res = await network.setLatestPoolCollection(newPoolCollection.address);
                await expect(res)
                    .to.emit(network, 'LatestPoolCollectionReplaced')
                    .withArgs(poolType, poolCollection.address, newPoolCollection.address);

                expect(await network.latestPoolCollection(poolType)).to.equal(newPoolCollection.address);

                const res2 = await network.setLatestPoolCollection(poolCollection.address);
                await expect(res2)
                    .to.emit(network, 'LatestPoolCollectionReplaced')
                    .withArgs(poolType, newPoolCollection.address, poolCollection.address);

                expect(await network.latestPoolCollection(poolType)).to.equal(poolCollection.address);
            });
        });
    });

    describe('create pool', () => {
        let reserveToken: TokenWithAddress;
        let network: TestBancorNetwork;
        let networkSettings: NetworkSettings;
        let networkToken: NetworkToken;
        let poolCollection: TestPoolCollection;
        let poolType: number;

        const testCreatePool = async (symbol: string) => {
            beforeEach(async () => {
                ({ network, networkSettings, networkToken, poolCollection } = await createSystem());

                if (symbol === BNT) {
                    reserveToken = networkToken;
                } else {
                    reserveToken = await createTokenBySymbol(symbol);
                }

                poolType = await poolCollection.poolType();
            });

            it('should revert when attempting to create a pool for an invalid reserve token', async () => {
                await expect(network.createPool(poolType, ZERO_ADDRESS)).to.be.revertedWith('InvalidAddress');
            });

            it('should revert when attempting to create a pool for an unsupported type', async () => {
                await expect(network.createPool(BigNumber.from(12345), reserveToken.address)).to.be.revertedWith(
                    'InvalidType'
                );
            });

            context('with an associated pool collection', () => {
                beforeEach(async () => {
                    await network.addPoolCollection(poolCollection.address);
                });

                context('with a whitelisted token', () => {
                    beforeEach(async () => {
                        await networkSettings.addTokenToWhitelist(reserveToken.address);
                    });

                    it('should create a pool', async () => {
                        expect(await network.isPoolValid(reserveToken.address)).to.be.false;
                        expect(await network.collectionByPool(reserveToken.address)).to.equal(ZERO_ADDRESS);
                        expect(await network.liquidityPools()).to.be.empty;
                        expect(await poolCollection.isPoolValid(reserveToken.address)).to.be.false;

                        const res = await network.createPool(poolType, reserveToken.address);
                        await expect(res)
                            .to.emit(network, 'PoolAdded')
                            .withArgs(poolType, reserveToken.address, poolCollection.address);

                        expect(await network.isPoolValid(reserveToken.address)).to.be.true;
                        expect(await network.collectionByPool(reserveToken.address)).to.equal(poolCollection.address);
                        expect(await network.liquidityPools()).to.have.members([reserveToken.address]);
                        expect(await poolCollection.isPoolValid(reserveToken.address)).to.be.true;
                    });

                    it('should revert when attempting to create a pool for the same reserve token twice', async () => {
                        await network.createPool(poolType, reserveToken.address);
                        await expect(network.createPool(poolType, reserveToken.address)).to.be.revertedWith(
                            'AlreadyExists'
                        );
                    });
                });
            });
        };

        for (const symbol of [ETH, TKN]) {
            context(symbol, () => {
                testCreatePool(symbol);
            });
        }

        context(BNT, () => {
            beforeEach(async () => {
                ({ network, networkToken } = await createSystem());
            });

            it('should revert when attempting to create a pool', async () => {
                await expect(network.createPool(BigNumber.from(1), networkToken.address)).to.be.revertedWith(
                    'InvalidToken'
                );
            });
        });
    });

    describe('upgrade pool', () => {
        let network: TestBancorNetwork;
        let networkSettings: NetworkSettings;
        let networkToken: NetworkToken;
        let pendingWithdrawals: TestPendingWithdrawals;
        let poolTokenFactory: PoolTokenFactory;
        let poolCollection: TestPoolCollection;
        let poolCollectionUpgrader: TestPoolCollectionUpgrader;
        let targetPoolCollection: TestPoolCollection;

        const MIN_RETURN_AMOUNT = BigNumber.from(1);
        const MIN_LIQUIDITY_FOR_TRADING = toWei(BigNumber.from(100_000));

        const reserveTokenSymbols = [TKN, ETH, TKN];
        let reserveTokenAddresses: string[];

        const setTime = async (time: number) => {
            await network.setTime(time);
            await pendingWithdrawals.setTime(time);
        };

        const setup = async () => {
            ({
                network,
                networkSettings,
                networkToken,
                pendingWithdrawals,
                poolCollection,
                poolCollectionUpgrader,
                poolTokenFactory
            } = await createSystem());

            await networkSettings.setMinLiquidityForTrading(MIN_LIQUIDITY_FOR_TRADING);

            reserveTokenAddresses = [];

            for (const symbol of reserveTokenSymbols) {
                const { token } = await setupSimplePool(
                    {
                        symbol,
                        balance: toWei(BigNumber.from(50_000_000)),
                        initialRate: INITIAL_RATE
                    },
                    deployer,
                    network,
                    networkSettings,
                    poolCollection
                );

                reserveTokenAddresses.push(token.address);
            }

            targetPoolCollection = await createPoolCollection(
                network,
                poolTokenFactory,
                poolCollectionUpgrader,
                (await poolCollection.version()) + 1
            );

            await network.addPoolCollection(targetPoolCollection.address);
            await network.setLatestPoolCollection(targetPoolCollection.address);

            await depositToPool(deployer, networkToken, toWei(BigNumber.from(100_000)), network);

            await network.setTime(await latest());
        };

        beforeEach(async () => {
            await waffle.loadFixture(setup);
        });

        it('should revert when attempting to upgrade already upgraded pools', async () => {
            await network.upgradePools(reserveTokenAddresses);

            await expect(network.upgradePools(reserveTokenAddresses)).to.be.revertedWith('InvalidPoolCollection');
        });

        it('should revert when attempting to upgrade invalid pools', async () => {
            const reserveTokenAddresses2 = [ZERO_ADDRESS, ZERO_ADDRESS, ...reserveTokenAddresses, ZERO_ADDRESS];
            await expect(network.upgradePools(reserveTokenAddresses2)).to.be.revertedWith('InvalidPool');
        });

        it('should upgrade pools', async () => {
            expect(await poolCollection.poolCount()).to.equal(reserveTokenAddresses.length);
            expect(await targetPoolCollection.poolCount()).to.equal(BigNumber.from(0));

            for (const reserveTokenAddress of reserveTokenAddresses) {
                expect(await network.collectionByPool(reserveTokenAddress)).to.equal(poolCollection.address);
            }

            await network.upgradePools(reserveTokenAddresses);

            expect(await poolCollection.poolCount()).to.equal(BigNumber.from(0));
            expect(await targetPoolCollection.poolCount()).to.equal(reserveTokenAddresses.length);

            for (const reserveTokenAddress of reserveTokenAddresses) {
                const isETH = reserveTokenAddress === NATIVE_TOKEN_ADDRESS;

                expect(await network.collectionByPool(reserveTokenAddress)).to.equal(targetPoolCollection.address);

                // perform deposit, withdraw, and trade sanity checks
                const token = { address: reserveTokenAddress };
                const pool = await targetPoolCollection.poolData(reserveTokenAddress);
                const poolToken = await Contracts.PoolToken.attach(pool.poolToken);

                const prevPoolTokenBalance = await poolToken.balanceOf(deployer.address);
                await depositToPool(deployer, token, toWei(BigNumber.from(1_000_000)), network);
                expect(await poolToken.balanceOf(deployer.address)).to.be.gte(prevPoolTokenBalance);

                const poolTokenAmount = await toWei(BigNumber.from(1));
                const { id, creationTime } = await initWithdraw(
                    deployer,
                    pendingWithdrawals,
                    poolToken,
                    poolTokenAmount
                );
                expect(await poolToken.balanceOf(deployer.address)).to.be.gte(
                    prevPoolTokenBalance.sub(poolTokenAmount)
                );

                let prevTokenBalance = await getBalance(token, deployer);
                const withdrawalDuration =
                    (await pendingWithdrawals.lockDuration()) + (await pendingWithdrawals.withdrawalWindowDuration());
                await setTime(creationTime + withdrawalDuration - 1);

                await network.withdraw(id);
                await expect(await getBalance(token, deployer)).to.be.gte(prevTokenBalance);

                const tradeAmount = toWei(BigNumber.from(1));

                let prevNetworkTokenBalance = await networkToken.balanceOf(deployer.address);
                prevTokenBalance = await getBalance(token, deployer);

                let transactionCost = BigNumber.from(0);
                const res = await trade(
                    deployer,
                    token,
                    networkToken,
                    tradeAmount,
                    MIN_RETURN_AMOUNT,
                    MAX_UINT256,
                    ZERO_ADDRESS,
                    network
                );

                if (isETH) {
                    transactionCost = await getTransactionCost(res);
                }

                expect(await networkToken.balanceOf(deployer.address)).to.be.gte(prevNetworkTokenBalance);
                expect(await getBalance(token, deployer)).to.equal(
                    prevTokenBalance.sub(tradeAmount.add(transactionCost))
                );

                prevNetworkTokenBalance = await networkToken.balanceOf(deployer.address);
                prevTokenBalance = await getBalance(token, deployer);

                transactionCost = BigNumber.from(0);
                const res2 = await trade(
                    deployer,
                    networkToken,
                    token,
                    tradeAmount,
                    MIN_RETURN_AMOUNT,
                    MAX_UINT256,
                    ZERO_ADDRESS,
                    network
                );

                if (isETH) {
                    transactionCost = await getTransactionCost(res2);
                }

                expect(await getBalance(token, deployer)).to.be.gte(prevTokenBalance.sub(transactionCost));
                expect(await networkToken.balanceOf(deployer.address)).to.equal(
                    prevNetworkTokenBalance.sub(tradeAmount)
                );
            }
        });
    });

    describe('deposit', () => {
        let networkTokenGovernance: TokenGovernance;
        let govTokenGovernance: TokenGovernance;
        let network: TestBancorNetwork;
        let networkSettings: NetworkSettings;
        let networkToken: NetworkToken;
        let govToken: GovToken;
        let networkTokenPool: TestNetworkTokenPool;
        let poolCollection: TestPoolCollection;
        let bancorVault: BancorVault;
        let pendingWithdrawals: TestPendingWithdrawals;
        let networkPoolToken: PoolToken;
        let externalProtectionWallet: TokenHolder;

        const MAX_DEVIATION = BigNumber.from(10_000); // %1
        const MINTING_LIMIT = toWei(BigNumber.from(10_000_000));
        const WITHDRAWAL_FEE = BigNumber.from(50_000); // 5%
        const MIN_LIQUIDITY_FOR_TRADING = toWei(BigNumber.from(100_000));
        const DEPOSIT_LIMIT = toWei(BigNumber.from(100_000_000));

        const setup = async () => {
            ({
                networkTokenGovernance,
                govTokenGovernance,
                network,
                networkSettings,
                networkToken,
                govToken,
                networkTokenPool,
                poolCollection,
                bancorVault,
                pendingWithdrawals,
                networkPoolToken
            } = await createSystem());

            await networkSettings.setAverageRateMaxDeviationPPM(MAX_DEVIATION);
            await networkSettings.setWithdrawalFeePPM(WITHDRAWAL_FEE);
            await networkSettings.setMinLiquidityForTrading(MIN_LIQUIDITY_FOR_TRADING);

            externalProtectionWallet = await createTokenHolder();
            await externalProtectionWallet.transferOwnership(network.address);
            await network.setExternalProtectionWallet(externalProtectionWallet.address);
        };

        beforeEach(async () => {
            await waffle.loadFixture(setup);
        });

        const testDeposits = (symbol: string) => {
            const isNetworkToken = symbol === BNT;
            const isETH = symbol === ETH;

            let poolToken: PoolToken;
            let token: TokenWithAddress;

            beforeEach(async () => {
                if (isNetworkToken) {
                    token = networkToken;
                } else {
                    token = await createTokenBySymbol(symbol);
                }

                if (isNetworkToken) {
                    poolToken = networkPoolToken;
                } else {
                    poolToken = await createPool(token, network, networkSettings, poolCollection);

                    await networkSettings.setPoolMintingLimit(token.address, MINTING_LIMIT);

                    await poolCollection.setDepositLimit(token.address, DEPOSIT_LIMIT);
                    await poolCollection.setInitialRate(token.address, INITIAL_RATE);
                }

                await setTime((await latest()).toNumber());
            });

            const setTime = async (time: number) => {
                await network.setTime(time);
                await pendingWithdrawals.setTime(time);
            };

            const verifyDeposit = async (
                provider: Signer | Wallet,
                sender: Signer | Wallet,
                amount: BigNumber,
                deposit: (amount: BigNumber) => Promise<ContractTransaction>
            ) => {
                const providerAddress = await provider.getAddress();
                const senderAddress = await sender.getAddress();

                const contextId = solidityKeccak256(
                    ['address', 'uint32', 'address', 'address', 'uint256'],
                    [senderAddress, await network.currentTime(), providerAddress, token.address, amount]
                );

                const prevPoolTokenTotalSupply = await poolToken.totalSupply();
                const prevProviderPoolTokenBalance = await poolToken.balanceOf(providerAddress);

                const prevProviderTokenBalance = await getBalance(token, providerAddress);
                const prevSenderTokenBalance = await getBalance(token, senderAddress);
                const prevVaultTokenBalance = await getBalance(token, bancorVault.address);

                const prevNetworkTokenTotalSupply = await networkToken.totalSupply();
                const prevVaultNetworkTokenBalance = await networkToken.balanceOf(bancorVault.address);

                const prevGovTotalSupply = await govToken.totalSupply();
                const prevProviderGovTokenBalance = await govToken.balanceOf(providerAddress);
                const prevSenderGovTokenBalance = await govToken.balanceOf(senderAddress);

                let expectedPoolTokenAmount;
                let transactionCost = BigNumber.from(0);

                if (isNetworkToken) {
                    expectedPoolTokenAmount = amount
                        .mul(await poolToken.totalSupply())
                        .div(await networkTokenPool.stakedBalance());

                    const res = await deposit(amount);

                    await expect(res)
                        .to.emit(network, 'NetworkTokenDeposited')
                        .withArgs(contextId, providerAddress, amount, expectedPoolTokenAmount, expectedPoolTokenAmount);

                    await expect(res)
                        .to.emit(network, 'TotalLiquidityUpdated')
                        .withArgs(
                            contextId,
                            token.address,
                            await poolToken.totalSupply(),
                            await networkTokenPool.stakedBalance(),
                            await getBalance(token, bancorVault.address)
                        );

                    expect(await poolToken.totalSupply()).to.equal(prevPoolTokenTotalSupply);

                    expect(await getBalance(token, bancorVault.address)).to.equal(prevVaultTokenBalance);

                    expect(await networkToken.totalSupply()).to.equal(prevNetworkTokenTotalSupply.sub(amount));

                    expect(await govToken.totalSupply()).to.equal(prevGovTotalSupply.add(expectedPoolTokenAmount));
                    expect(await govToken.balanceOf(providerAddress)).to.equal(
                        prevProviderGovTokenBalance.add(expectedPoolTokenAmount)
                    );
                } else {
                    const prevPoolLiquidity = await poolCollection.poolLiquidity(token.address);

                    if (prevPoolTokenTotalSupply.isZero()) {
                        expectedPoolTokenAmount = amount;
                    } else {
                        expectedPoolTokenAmount = amount
                            .mul(prevPoolTokenTotalSupply)
                            .div(prevPoolLiquidity.stakedBalance);
                    }

                    const res = await deposit(amount);

                    if (isETH) {
                        transactionCost = await getTransactionCost(res);
                    }

                    await expect(res)
                        .to.emit(network, 'BaseTokenDeposited')
                        .withArgs(
                            contextId,
                            token.address,
                            providerAddress,
                            poolCollection.address,
                            amount,
                            expectedPoolTokenAmount
                        );

                    const poolLiquidity = await poolCollection.poolLiquidity(token.address);

                    await expect(res)
                        .to.emit(network, 'TotalLiquidityUpdated')
                        .withArgs(
                            contextId,
                            token.address,
                            await poolToken.totalSupply(),
                            poolLiquidity.stakedBalance,
                            await getBalance(token, bancorVault.address)
                        );

                    await expect(res)
                        .to.emit(network, 'TotalLiquidityUpdated')
                        .withArgs(
                            contextId,
                            networkToken.address,
                            await networkPoolToken.totalSupply(),
                            await networkTokenPool.stakedBalance(),
                            await networkToken.balanceOf(bancorVault.address)
                        );

                    await expect(res)
                        .to.emit(network, 'TradingLiquidityUpdated')
                        .withArgs(contextId, token.address, token.address, poolLiquidity.baseTokenTradingLiquidity);

                    await expect(res)
                        .to.emit(network, 'TradingLiquidityUpdated')
                        .withArgs(
                            contextId,
                            token.address,
                            networkToken.address,
                            poolLiquidity.networkTokenTradingLiquidity
                        );

                    expect(await poolToken.totalSupply()).to.equal(
                        prevPoolTokenTotalSupply.add(expectedPoolTokenAmount)
                    );

                    expect(await getBalance(token, bancorVault.address)).to.equal(prevVaultTokenBalance.add(amount));

                    // expect a few network tokens to be minted to the vault
                    expect(await networkToken.totalSupply()).to.be.gte(prevNetworkTokenTotalSupply);
                    expect(await networkToken.balanceOf(bancorVault.address)).to.be.gte(prevVaultNetworkTokenBalance);

                    expect(await govToken.totalSupply()).to.equal(prevGovTotalSupply);
                    expect(await govToken.balanceOf(providerAddress)).to.equal(prevProviderGovTokenBalance);
                }

                expect(await poolToken.balanceOf(providerAddress)).to.equal(
                    prevProviderPoolTokenBalance.add(expectedPoolTokenAmount)
                );

                if (provider !== sender) {
                    expect(await getBalance(token, providerAddress)).to.equal(prevProviderTokenBalance);

                    expect(await govToken.balanceOf(senderAddress)).to.equal(prevSenderGovTokenBalance);
                }

                expect(await getBalance(token, senderAddress)).to.equal(
                    prevSenderTokenBalance.sub(amount).sub(transactionCost)
                );
            };

            const testDeposit = () => {
                context('regular deposit', () => {
                    enum Method {
                        Deposit,
                        DepositFor
                    }

                    let provider: SignerWithAddress;

                    before(async () => {
                        [, provider] = await ethers.getSigners();
                    });

                    it('should revert when attempting to deposit for an invalid provider', async () => {
                        await expect(
                            network.depositFor(ZERO_ADDRESS, token.address, BigNumber.from(1))
                        ).to.be.revertedWith('InvalidAddress');
                    });

                    for (const method of [Method.Deposit, Method.DepositFor]) {
                        context(`using ${camelCase(Method[method])} method`, () => {
                            let sender: SignerWithAddress;

                            before(async () => {
                                switch (method) {
                                    case Method.Deposit:
                                        sender = provider;

                                        break;

                                    case Method.DepositFor:
                                        sender = deployer;

                                        break;
                                }
                            });

                            interface Overrides {
                                value?: BigNumber;
                                poolAddress?: string;
                            }

                            const deposit = async (amount: BigNumber, overrides: Overrides = {}) => {
                                let { value, poolAddress = token.address } = overrides;

                                if (!value) {
                                    value = BigNumber.from(0);
                                    if (isETH) {
                                        value = amount;
                                    }
                                }

                                switch (method) {
                                    case Method.Deposit:
                                        return network.connect(sender).deposit(poolAddress, amount, { value });

                                    case Method.DepositFor:
                                        return network
                                            .connect(sender)
                                            .depositFor(provider.address, poolAddress, amount, { value });
                                }
                            };

                            it('should revert when attempting to deposit an invalid amount', async () => {
                                await expect(deposit(BigNumber.from(0))).to.be.revertedWith('ZeroValue');
                            });

                            it('should revert when attempting to deposit to an invalid pool', async () => {
                                await expect(
                                    deposit(BigNumber.from(1), { poolAddress: ZERO_ADDRESS })
                                ).to.be.revertedWith('InvalidAddress');
                            });

                            it('should revert when attempting to deposit into a pool that does not exist', async () => {
                                token = await createTokenBySymbol(TKN);

                                await expect(deposit(BigNumber.from(1))).to.be.revertedWith('InvalidToken');
                            });

                            const testDepositAmount = async (amount: BigNumber) => {
                                const test = async () => verifyDeposit(provider, sender, amount, deposit);

                                context(`${amount} tokens`, () => {
                                    if (!isETH) {
                                        beforeEach(async () => {
                                            const reserveToken = await Contracts.TestERC20Token.attach(token.address);
                                            await reserveToken.transfer(sender.address, amount);
                                        });

                                        it('should revert when attempting to deposit without approving the network', async () => {
                                            await expect(deposit(amount)).to.be.revertedWith(
                                                errorMessageTokenExceedsAllowance(symbol)
                                            );
                                        });
                                    }

                                    context('with an approval', () => {
                                        if (!isETH) {
                                            beforeEach(async () => {
                                                const reserveToken = await Contracts.TestERC20Token.attach(
                                                    token.address
                                                );
                                                await reserveToken.connect(sender).approve(network.address, amount);
                                            });
                                        }

                                        if (isNetworkToken) {
                                            context('with requested liquidity', () => {
                                                beforeEach(async () => {
                                                    const contextId = formatBytes32String('CTX');

                                                    const reserveToken = await createTokenBySymbol(TKN);

                                                    await createPool(
                                                        reserveToken,
                                                        network,
                                                        networkSettings,
                                                        poolCollection
                                                    );
                                                    await networkSettings.setPoolMintingLimit(
                                                        reserveToken.address,
                                                        MINTING_LIMIT
                                                    );

                                                    await network.requestLiquidityT(
                                                        contextId,
                                                        reserveToken.address,
                                                        amount
                                                    );
                                                });

                                                it('should complete a deposit', async () => {
                                                    await test();
                                                });
                                            });
                                        } else {
                                            context('when there is no unallocated network token liquidity', () => {
                                                beforeEach(async () => {
                                                    await networkSettings.setPoolMintingLimit(
                                                        token.address,
                                                        BigNumber.from(0)
                                                    );
                                                });

                                                context('with a whitelisted token', async () => {
                                                    it('should complete a deposit', async () => {
                                                        await test();
                                                    });
                                                });

                                                context('with non-whitelisted token', async () => {
                                                    beforeEach(async () => {
                                                        await networkSettings.removeTokenFromWhitelist(token.address);
                                                    });

                                                    it('should revert when attempting to deposit', async () => {
                                                        const amount = BigNumber.from(1000);

                                                        await expect(deposit(amount)).to.be.revertedWith(
                                                            'NotWhitelisted'
                                                        );
                                                    });
                                                });
                                            });

                                            context('when there is enough unallocated network token liquidity', () => {
                                                beforeEach(async () => {
                                                    await networkSettings.setPoolMintingLimit(
                                                        token.address,
                                                        MAX_UINT256
                                                    );
                                                });

                                                context('with non-whitelisted token', async () => {
                                                    beforeEach(async () => {
                                                        await networkSettings.removeTokenFromWhitelist(token.address);
                                                    });

                                                    it('should revert when attempting to deposit', async () => {
                                                        const amount = BigNumber.from(1000);

                                                        await expect(deposit(amount)).to.be.revertedWith(
                                                            'NetworkLiquidityDisabled'
                                                        );
                                                    });
                                                });

                                                context('when spot rate is unstable', () => {
                                                    beforeEach(async () => {
                                                        const spotRate = {
                                                            n: toWei(BigNumber.from(1_000_000)),
                                                            d: toWei(BigNumber.from(10_000_000))
                                                        };

                                                        const { stakedBalance } = await poolCollection.poolLiquidity(
                                                            token.address
                                                        );
                                                        await poolCollection.setTradingLiquidityT(token.address, {
                                                            networkTokenTradingLiquidity: spotRate.n,
                                                            baseTokenTradingLiquidity: spotRate.d,
                                                            tradingLiquidityProduct: spotRate.n.mul(spotRate.d),
                                                            stakedBalance
                                                        });
                                                        await poolCollection.setAverageRateT(token.address, {
                                                            rate: {
                                                                n: spotRate.n.mul(PPM_RESOLUTION),
                                                                d: spotRate.d.mul(
                                                                    PPM_RESOLUTION.add(
                                                                        MAX_DEVIATION.add(BigNumber.from(5000))
                                                                    )
                                                                )
                                                            },
                                                            time: BigNumber.from(0)
                                                        });

                                                        it('should revert when attempting to deposit', async () => {
                                                            const amount = BigNumber.from(1000);

                                                            await expect(deposit(amount)).to.be.revertedWith(
                                                                'NetworkLiquidityDisabled'
                                                            );
                                                        });
                                                    });
                                                });

                                                context('when spot rate is stable', () => {
                                                    if (isETH) {
                                                        // eslint-disable-next-line max-len
                                                        it('should revert when attempting to deposit a different amount than what was actually sent', async () => {
                                                            await expect(
                                                                deposit(amount, {
                                                                    value: amount.add(BigNumber.from(1))
                                                                })
                                                            ).to.be.revertedWith('EthAmountMismatch');

                                                            await expect(
                                                                deposit(amount, {
                                                                    value: amount.sub(BigNumber.from(1))
                                                                })
                                                            ).to.be.revertedWith('EthAmountMismatch');

                                                            await expect(
                                                                deposit(amount, { value: BigNumber.from(0) })
                                                            ).to.be.revertedWith('InvalidPool');
                                                        });
                                                    } else {
                                                        it('should revert when attempting to deposit ETH into a non ETH pool', async () => {
                                                            await expect(
                                                                deposit(amount, { value: BigNumber.from(1) })
                                                            ).to.be.revertedWith('InvalidPool');
                                                        });
                                                    }

                                                    it('should complete a deposit', async () => {
                                                        await test();
                                                    });

                                                    context(
                                                        'when close to the limit of the unallocated network token liquidity',
                                                        () => {
                                                            beforeEach(async () => {
                                                                await networkSettings.setPoolMintingLimit(
                                                                    token.address,
                                                                    BigNumber.from(1000)
                                                                );
                                                            });

                                                            it('should complete a deposit', async () => {
                                                                await test();
                                                            });
                                                        }
                                                    );
                                                });
                                            });
                                        }
                                    });
                                });
                            };

                            for (const amount of [
                                BigNumber.from(10),
                                BigNumber.from(10_000),
                                toWei(BigNumber.from(1_000_000))
                            ]) {
                                testDepositAmount(amount);
                            }
                        });
                    }
                });
            };

            const testDepositPermitted = () => {
                context('permitted deposit', () => {
                    enum Method {
                        DepositPermitted,
                        DepositForPermitted
                    }

                    const DEADLINE = MAX_UINT256;

                    let provider: Wallet;
                    let providerAddress: string;

                    beforeEach(async () => {
                        provider = await createWallet();
                        providerAddress = await provider.getAddress();
                    });

                    it('should revert when attempting to deposit for an invalid provider', async () => {
                        const amount = BigNumber.from(1);
                        const { v, r, s } = await networkPermitSignature(
                            provider,
                            token.address,
                            network,
                            amount,
                            DEADLINE
                        );

                        await expect(
                            network.depositForPermitted(ZERO_ADDRESS, token.address, amount, DEADLINE, v, r, s)
                        ).to.be.revertedWith('InvalidAddress');
                    });

                    for (const method of [Method.DepositPermitted, Method.DepositForPermitted]) {
                        context(`using ${camelCase(Method[method])} method`, () => {
                            let sender: Wallet;
                            let senderAddress: string;

                            beforeEach(async () => {
                                switch (method) {
                                    case Method.DepositPermitted:
                                        sender = provider;

                                        break;

                                    case Method.DepositForPermitted:
                                        sender = await createWallet();

                                        break;
                                }

                                senderAddress = await sender.getAddress();
                            });

                            interface Overrides {
                                poolAddress?: string;
                            }

                            const deposit = async (amount: BigNumber, overrides: Overrides = {}) => {
                                const { poolAddress = token.address } = overrides;

                                const { v, r, s } = await networkPermitSignature(
                                    sender,
                                    poolAddress,
                                    network,
                                    amount,
                                    DEADLINE
                                );

                                switch (method) {
                                    case Method.DepositPermitted:
                                        return network
                                            .connect(sender)
                                            .depositPermitted(poolAddress, amount, DEADLINE, v, r, s);

                                    case Method.DepositForPermitted:
                                        return network
                                            .connect(sender)
                                            .depositForPermitted(
                                                providerAddress,
                                                poolAddress,
                                                amount,
                                                DEADLINE,
                                                v,
                                                r,
                                                s
                                            );
                                }
                            };

                            it('should revert when attempting to deposit an invalid amount', async () => {
                                await expect(deposit(BigNumber.from(0))).to.be.revertedWith('ZeroValue');
                            });

                            it('should revert when attempting to deposit to an invalid pool', async () => {
                                await expect(
                                    deposit(BigNumber.from(1), { poolAddress: ZERO_ADDRESS })
                                ).to.be.revertedWith('InvalidAddress');
                            });

                            it('should revert when attempting to deposit into a pool that does not exist', async () => {
                                const token2 = await createTokenBySymbol(TKN);

                                await expect(
                                    deposit(BigNumber.from(1), {
                                        poolAddress: token2.address
                                    })
                                ).to.be.revertedWith('InvalidToken');
                            });

                            const testDepositAmount = async (amount: BigNumber) => {
                                const test = async () => verifyDeposit(provider, sender, amount, deposit);

                                context(`${amount} tokens`, () => {
                                    if (isNetworkToken || isETH) {
                                        it('should revert when attempting to deposit', async () => {
                                            await expect(deposit(amount)).to.be.revertedWith('PermitUnsupported');
                                        });

                                        return;
                                    }

                                    beforeEach(async () => {
                                        const reserveToken = await Contracts.TestERC20Token.attach(token.address);
                                        await reserveToken.transfer(senderAddress, amount);
                                    });

                                    context('when there is no unallocated network token liquidity', () => {
                                        beforeEach(async () => {
                                            await networkSettings.setPoolMintingLimit(token.address, BigNumber.from(0));
                                        });

                                        context('with a whitelisted token', async () => {
                                            it('should complete a deposit', async () => {
                                                await test();
                                            });
                                        });

                                        context('with non-whitelisted token', async () => {
                                            beforeEach(async () => {
                                                await networkSettings.removeTokenFromWhitelist(token.address);
                                            });

                                            it('should revert when attempting to deposit', async () => {
                                                const amount = BigNumber.from(1000);

                                                await expect(deposit(amount)).to.be.revertedWith('NotWhitelisted');
                                            });
                                        });
                                    });

                                    context('when there is enough unallocated network token liquidity', () => {
                                        beforeEach(async () => {
                                            await networkSettings.setPoolMintingLimit(token.address, MAX_UINT256);
                                        });

                                        context('with non-whitelisted token', async () => {
                                            beforeEach(async () => {
                                                await networkSettings.removeTokenFromWhitelist(token.address);
                                            });

                                            it('should revert when attempting to deposit', async () => {
                                                const amount = BigNumber.from(1000);

                                                await expect(deposit(amount)).to.be.revertedWith(
                                                    'NetworkLiquidityDisabled'
                                                );
                                            });
                                        });

                                        context('when spot rate is unstable', () => {
                                            beforeEach(async () => {
                                                const spotRate = {
                                                    n: toWei(BigNumber.from(1_000_000)),
                                                    d: toWei(BigNumber.from(10_000_000))
                                                };

                                                const { stakedBalance } = await poolCollection.poolLiquidity(
                                                    token.address
                                                );
                                                await poolCollection.setTradingLiquidityT(token.address, {
                                                    networkTokenTradingLiquidity: spotRate.n,
                                                    baseTokenTradingLiquidity: spotRate.d,
                                                    tradingLiquidityProduct: spotRate.n.mul(spotRate.d),
                                                    stakedBalance
                                                });
                                                await poolCollection.setAverageRateT(token.address, {
                                                    rate: {
                                                        n: spotRate.n.mul(PPM_RESOLUTION),
                                                        d: spotRate.d.mul(
                                                            PPM_RESOLUTION.add(MAX_DEVIATION.add(BigNumber.from(5000)))
                                                        )
                                                    },
                                                    time: BigNumber.from(0)
                                                });

                                                it('should revert when attempting to deposit', async () => {
                                                    const amount = BigNumber.from(1000);

                                                    await expect(deposit(amount)).to.be.revertedWith(
                                                        'NetworkLiquidityDisabled'
                                                    );
                                                });
                                            });
                                        });

                                        context('when spot rate is stable', () => {
                                            it('should complete a deposit', async () => {
                                                await test();
                                            });

                                            context(
                                                'when close to the limit of the unallocated network token liquidity',
                                                () => {
                                                    beforeEach(async () => {
                                                        await networkSettings.setPoolMintingLimit(
                                                            token.address,
                                                            BigNumber.from(1000)
                                                        );
                                                    });

                                                    it('should complete a deposit', async () => {
                                                        await test();
                                                    });
                                                }
                                            );
                                        });
                                    });
                                });
                            };

                            for (const amount of [
                                BigNumber.from(10),
                                BigNumber.from(10_000),
                                toWei(BigNumber.from(1_000_000))
                            ]) {
                                testDepositAmount(amount);
                            }
                        });
                    }
                });
            };

            testDeposit();
            testDepositPermitted();
        };

        for (const symbol of [BNT, ETH, TKN]) {
            context(symbol, () => {
                testDeposits(symbol);
            });
        }

        describe.only('migrate liquidity', () => {
            const TOTAL_SUPPLY = BigNumber.from(10).pow(BigNumber.from(25));
            const RESERVE1_AMOUNT = BigNumber.from(1000000);
            const RESERVE2_AMOUNT = BigNumber.from(2500000);

            let now: any;
            let checkpointStore: any;
            let liquidityProtectionSettings: any;
            let liquidityProtectionStore: any;
            let liquidityProtectionStats: any;
            let liquidityProtectionSystemStore: any;
            let liquidityProtectionWallet: any;
            let liquidityProtection: any;
            let converter: any;
            let poolToken: any;
            let baseToken: any;
            let owner: any;
            let provider: any;

            const addProtectedLiquidity = async (
                poolTokenAddress: any,
                token: any,
                tokenAddress: any,
                amount: any,
                isETH: boolean,
                from: any
            ) => {
                let value = BigNumber.from(0);
                if (isETH) {
                    value = amount;
                } else {
                    await token.connect(from).approve(liquidityProtection.address, amount);
                }

                return liquidityProtection
                    .connect(from)
                    .addLiquidity(poolTokenAddress, tokenAddress, amount, { value });
            };

            const getProtection = (protection: any) => {
                return {
                    provider: protection[0],
                    poolToken: protection[1],
                    reserveToken: protection[2],
                    poolAmount: protection[3],
                    reserveAmount: protection[4],
                    reserveRateN: protection[5],
                    reserveRateD: protection[6],
                    timestamp: protection[7]
                };
            };

            const getPoolStats = async (poolToken: any, reserveToken: any, isETH: boolean) => {
                const poolTokenAddress = poolToken.address;
                const reserveTokenAddress = isETH ? NATIVE_TOKEN_ADDRESS : reserveToken.address;
                return {
                    totalPoolAmount: await liquidityProtectionStats.totalPoolAmount(poolTokenAddress),
                    totalReserveAmount: await liquidityProtectionStats.totalReserveAmount(
                        poolTokenAddress,
                        reserveTokenAddress
                    )
                };
            };

            const getProviderStats = async (provider: any, poolToken: any, reserveToken: any, isETH: boolean) => {
                const poolTokenAddress = poolToken.address;
                const reserveTokenAddress = isETH ? NATIVE_TOKEN_ADDRESS : reserveToken.address;
                return {
                    totalProviderAmount: await liquidityProtectionStats.totalProviderAmount(
                        provider.address,
                        poolTokenAddress,
                        reserveTokenAddress
                    ),
                    providerPools: await liquidityProtectionStats.providerPools(provider.address)
                };
            };

            const setTime = async (time: any) => {
                now = time;

                for (const t of [converter, checkpointStore, liquidityProtection]) {
                    if (t) {
                        await t.setTime(now);
                    }
                }
            };

            const initLegacySystem = async (isETH: boolean) => {
                [owner, provider] = await ethers.getSigners();

                baseToken = await createTokenBySymbol(isETH ? ETH : TKN);

                ({
                    checkpointStore,
                    liquidityProtectionStore,
                    liquidityProtectionStats,
                    liquidityProtectionSystemStore,
                    liquidityProtectionWallet,
                    liquidityProtectionSettings,
                    liquidityProtection,
                    poolToken,
                    converter
                } = await createLegacySystem(
                    owner,
                    network,
                    networkToken,
                    networkTokenGovernance,
                    govTokenGovernance,
                    baseToken
                ));

                await networkTokenGovernance.mint(owner.address, TOTAL_SUPPLY);

                await liquidityProtectionSettings.setMinNetworkTokenLiquidityForMinting(BigNumber.from(100));
                await liquidityProtectionSettings.setMinNetworkCompensation(BigNumber.from(3));

                await network.grantRole(BancorNetworkRoles.ROLE_MIGRATION_MANAGER, liquidityProtection.address);
                await networkTokenGovernance.grantRole(roles.TokenGovernance.ROLE_MINTER, liquidityProtection.address);
                await govTokenGovernance.grantRole(roles.TokenGovernance.ROLE_MINTER, liquidityProtection.address);

                await createPool(baseToken, network, networkSettings, poolCollection);
                await networkSettings.setPoolMintingLimit(baseToken.address, MINTING_LIMIT);
                await poolCollection.setDepositLimit(baseToken.address, DEPOSIT_LIMIT);
                await poolCollection.setInitialRate(baseToken.address, INITIAL_RATE);

                await networkToken.approve(converter.address, RESERVE2_AMOUNT);

                let value = BigNumber.from(0);
                if (isETH) {
                    value = RESERVE1_AMOUNT;
                } else {
                    await baseToken.approve(converter.address, RESERVE1_AMOUNT);
                }

                await converter.addLiquidity(
                    [baseToken.address, networkToken.address],
                    [RESERVE1_AMOUNT, RESERVE2_AMOUNT],
                    1,
                    {
                        value: value
                    }
                );

                await liquidityProtectionSettings.addPoolToWhitelist(poolToken.address);

                await setTime(await latest());
            };

            for (const isETH of [false, true]) {
                describe(`base token (${isETH ? 'ETH' : 'ERC20'})`, () => {
                    prepareEach(async () => {
                        await initLegacySystem(isETH);
                        await addProtectedLiquidity(
                            poolToken.address,
                            baseToken,
                            baseToken.address,
                            BigNumber.from(1000),
                            isETH,
                            owner
                        );
                    });

                    it('verifies that the caller can migrate positions', async () => {
                        let protectionIds = await liquidityProtectionStore.protectedLiquidityIds(owner.address);
                        const protectionId = protectionIds[0];
                        let protection = await liquidityProtectionStore.protectedLiquidity(protectionId);
                        protection = getProtection(protection);

                        const prevPoolStats = await getPoolStats(poolToken, baseToken, isETH);
                        const prevProviderStats = await getProviderStats(owner, poolToken, baseToken, isETH);

                        const prevSystemBalance = await liquidityProtectionSystemStore.systemBalance(poolToken.address);

                        const prevVaultBaseBalance = await getBalance(baseToken, bancorVault.address);
                        const prevVaultNetworkBalance = await getBalance(networkToken, bancorVault.address);

                        await liquidityProtection.setTime(now.add(duration.seconds(1)));

                        const prevWalletBalance = await poolToken.balanceOf(liquidityProtectionWallet.address);
                        const prevBalance = await getBalance(baseToken, owner.address);
                        const prevGovBalance = await govToken.balanceOf(owner.address);

                        const res = await liquidityProtection.migratePositions([protectionId]);
                        protectionIds = await liquidityProtectionStore.protectedLiquidityIds(owner.address);
                        expect(protectionIds.length).to.equal(0);

                        let transactionCost = BigNumber.from(0);
                        if (isETH) {
                            transactionCost = transactionCost.add(await getTransactionCost(res));
                        }

                        // verify stats
                        const poolStats = await getPoolStats(poolToken, baseToken, isETH);
                        expect(poolStats.totalPoolAmount).to.equal(
                            prevPoolStats.totalPoolAmount.sub(protection.poolAmount)
                        );
                        expect(poolStats.totalReserveAmount).to.equal(
                            prevPoolStats.totalReserveAmount.sub(protection.reserveAmount)
                        );

                        const providerStats = await getProviderStats(owner, poolToken, baseToken, isETH);
                        expect(providerStats.totalProviderAmount).to.equal(
                            prevProviderStats.totalProviderAmount.sub(protection.reserveAmount)
                        );
                        expect(providerStats.providerPools).to.deep.equal([poolToken.address]);

                        // verify balances
                        const systemBalance = await liquidityProtectionSystemStore.systemBalance(poolToken.address);
                        expect(systemBalance).to.equal(prevSystemBalance.sub(protection.poolAmount));

                        const vaultBaseBalance = await getBalance(baseToken, bancorVault.address);
                        const vaultNetworkBalance = await getBalance(networkToken, bancorVault.address);
                        expect(vaultBaseBalance).to.equal(prevVaultBaseBalance.add(protection.reserveAmount));
                        expect(vaultNetworkBalance).to.equal(prevVaultNetworkBalance.add(protection.reserveAmount.div(2)));

                        const walletBalance = await poolToken.balanceOf(liquidityProtectionWallet.address);

                        // double since system balance was also liquidated
                        const delta = protection.poolAmount.mul(BigNumber.from(2));
                        expect(walletBalance).to.equal(prevWalletBalance.sub(delta));

                        const balance = await getBalance(baseToken, owner.address);
                        expect(balance).to.equal(prevBalance.sub(transactionCost));

                        const govBalance = await govToken.balanceOf(owner.address);
                        expect(govBalance).to.equal(prevGovBalance);

                        const protectionPoolBalance = await poolToken.balanceOf(liquidityProtection.address);
                        expect(protectionPoolBalance).to.equal(BigNumber.from(0));

                        const protectionBaseBalance = await getBalance(baseToken, liquidityProtection.address);
                        expect(protectionBaseBalance).to.equal(BigNumber.from(0));

                        const protectionNetworkBalance = await networkToken.balanceOf(liquidityProtection.address);
                        expect(protectionNetworkBalance).to.equal(BigNumber.from(0));
                    });

                    it('verifies that the owner can migrate system pool tokens', async () => {
                        let protectionIds = await liquidityProtectionStore.protectedLiquidityIds(owner.address);
                        const protectionId = protectionIds[0];
                        let protection = await liquidityProtectionStore.protectedLiquidity(protectionId);
                        protection = getProtection(protection);

                        const prevSystemBalance = await liquidityProtectionSystemStore.systemBalance(poolToken.address);

                        const prevVaultBaseBalance = await getBalance(baseToken, bancorVault.address);
                        const prevVaultNetworkBalance = await getBalance(networkToken, bancorVault.address);

                        await liquidityProtection.setTime(now.add(duration.seconds(1)));

                        const prevGovBalance = await govToken.balanceOf(owner.address);

                        await liquidityProtection.migrateSystemPoolTokens([poolToken.address], bancorVault.address);

                        // verify balances
                        const systemBalance = await liquidityProtectionSystemStore.systemBalance(poolToken.address);
                        expect(systemBalance).to.equal(prevSystemBalance.sub(protection.poolAmount));

                        const vaultBaseBalance = await getBalance(baseToken, bancorVault.address);
                        const vaultNetworkBalance = await getBalance(networkToken, bancorVault.address);
                        expect(vaultBaseBalance).to.equal(prevVaultBaseBalance.add(protection.reserveAmount.div(2)));
                        expect(vaultNetworkBalance).to.equal(prevVaultNetworkBalance);

                        const govBalance = await govToken.balanceOf(owner.address);
                        expect(govBalance).to.equal(prevGovBalance);

                        const protectionPoolBalance = await poolToken.balanceOf(liquidityProtection.address);
                        expect(protectionPoolBalance).to.equal(BigNumber.from(0));

                        const protectionBaseBalance = await getBalance(baseToken, liquidityProtection.address);
                        expect(protectionBaseBalance).to.equal(BigNumber.from(0));

                        const protectionNetworkBalance = await networkToken.balanceOf(liquidityProtection.address);
                        expect(protectionNetworkBalance).to.equal(BigNumber.from(0));
                    });
                });
            }

            describe('network token', () => {
                prepareEach(async () => {
                    await initLegacySystem(false);
                    const amount = BigNumber.from(100_000);
                    await baseToken.transfer(provider.address, amount);
                    await baseToken.connect(provider).approve(network.address, amount);
                    await network.connect(provider).deposit(baseToken.address, amount);

                    const reserve1Amount = BigNumber.from(5000);
                    await baseToken.transfer(provider.address, reserve1Amount);
                    await addProtectedLiquidity(
                        poolToken.address,
                        baseToken,
                        baseToken.address,
                        reserve1Amount,
                        false,
                        provider
                    );

                    const reserve2Amount = BigNumber.from(1000);
                    await addProtectedLiquidity(
                        poolToken.address,
                        networkToken,
                        networkToken.address,
                        reserve2Amount,
                        false,
                        owner
                    );
                });

                it('verifies that the caller can migrate positions', async () => {
                    let protectionIds = await liquidityProtectionStore.protectedLiquidityIds(owner.address);
                    const protectionId = protectionIds[0];
                    let protection = await liquidityProtectionStore.protectedLiquidity(protectionId);
                    protection = getProtection(protection);

                    const prevPoolStats = await getPoolStats(poolToken, networkToken, false);
                    const prevProviderStats = await getProviderStats(owner, poolToken, networkToken, false);
                    const prevSystemBalance = await liquidityProtectionSystemStore.systemBalance(poolToken.address);
                    const prevWalletBalance = await poolToken.balanceOf(liquidityProtectionWallet.address);
                    const prevBalance = await getBalance(networkToken, owner.address);
                    const prevGovBalance = await govToken.balanceOf(owner.address);

                    const prevVaultBaseBalance = await getBalance(baseToken, bancorVault.address);
                    const prevVaultNetworkBalance = await getBalance(networkToken, bancorVault.address);

                    await liquidityProtection.setTime(now.add(duration.seconds(1)));
                    await liquidityProtection.migratePositions([protectionId]);
                    protectionIds = await liquidityProtectionStore.protectedLiquidityIds(owner.address);
                    expect(protectionIds.length).to.equal(0);

                    // verify stats
                    const poolStats = await getPoolStats(poolToken, networkToken, false);
                    expect(poolStats.totalPoolAmount).to.equal(prevSystemBalance.add(protection.poolAmount));
                    expect(poolStats.totalReserveAmount).to.equal(
                        prevPoolStats.totalReserveAmount.sub(protection.reserveAmount)
                    );

                    const providerStats = await getProviderStats(owner, poolToken, networkToken, false);
                    expect(providerStats.totalProviderAmount).to.equal(
                        prevProviderStats.totalProviderAmount.sub(protection.reserveAmount)
                    );
                    expect(prevProviderStats.providerPools).to.deep.equal([poolToken.address]);

                    // verify balances
                    const systemBalance = await liquidityProtectionSystemStore.systemBalance(poolToken.address);
                    expect(systemBalance).to.equal(prevSystemBalance.add(protection.poolAmount));

                    const vaultBaseBalance = await getBalance(baseToken, bancorVault.address);
                    const vaultNetworkBalance = await getBalance(networkToken, bancorVault.address);
                    expect(vaultBaseBalance).to.equal(prevVaultBaseBalance);
                    expect(vaultNetworkBalance).to.equal(prevVaultNetworkBalance);

                    const walletBalance = await poolToken.balanceOf(liquidityProtectionWallet.address);
                    expect(walletBalance).to.equal(prevWalletBalance);

                    const balance = await getBalance(networkToken, owner.address);
                    expect(balance).to.almostEqual(new Decimal(prevBalance.add(protection.reserveAmount).toString()), {
                        maxRelativeError: new Decimal('0.000000000000000000000001')
                    });

                    const govBalance = await govToken.balanceOf(owner.address);
                    expect(govBalance).to.equal(prevGovBalance);

                    const protectionPoolBalance = await poolToken.balanceOf(liquidityProtection.address);
                    expect(protectionPoolBalance).to.equal(BigNumber.from(0));

                    const protectionBaseBalance = await getBalance(baseToken, liquidityProtection.address);
                    expect(protectionBaseBalance).to.equal(BigNumber.from(0));

                    const protectionNetworkBalance = await networkToken.balanceOf(liquidityProtection.address);
                    expect(protectionNetworkBalance).to.equal(BigNumber.from(0));
                });
            });
        });
    });

    describe('withdraw', () => {
        let network: TestBancorNetwork;
        let networkSettings: NetworkSettings;
        let networkToken: NetworkToken;
        let govToken: GovToken;
        let networkTokenPool: TestNetworkTokenPool;
        let poolCollection: TestPoolCollection;
        let bancorVault: BancorVault;
        let pendingWithdrawals: TestPendingWithdrawals;
        let networkPoolToken: PoolToken;
        let externalProtectionWallet: TokenHolder;

        const MAX_DEVIATION = BigNumber.from(10_000); // %1
        const MINTING_LIMIT = toWei(BigNumber.from(10_000_000));
        const WITHDRAWAL_FEE = BigNumber.from(50_000); // 5%
        const MIN_LIQUIDITY_FOR_TRADING = toWei(BigNumber.from(100_000));

        const setTime = async (time: number) => {
            await network.setTime(time);
            await pendingWithdrawals.setTime(time);
        };

        const setup = async () => {
            ({
                network,
                networkSettings,
                networkToken,
                govToken,
                networkTokenPool,
                poolCollection,
                bancorVault,
                pendingWithdrawals,
                networkPoolToken
            } = await createSystem());

            await networkSettings.setAverageRateMaxDeviationPPM(MAX_DEVIATION);
            await networkSettings.setWithdrawalFeePPM(WITHDRAWAL_FEE);
            await networkSettings.setMinLiquidityForTrading(MIN_LIQUIDITY_FOR_TRADING);

            externalProtectionWallet = await createTokenHolder();
            await externalProtectionWallet.transferOwnership(network.address);
            await network.setExternalProtectionWallet(externalProtectionWallet.address);

            await setTime((await latest()).toNumber());
        };

        beforeEach(async () => {
            await waffle.loadFixture(setup);
        });

        it('should revert when attempting to withdraw a non-existing withdrawal request', async () => {
            await expect(network.withdraw(BigNumber.from(12345))).to.be.revertedWith('AccessDenied');
        });

        const testWithdraw = async (symbol: string) => {
            const isNetworkToken = symbol === BNT;
            const isETH = symbol === ETH;

            context('with an initiated withdrawal request', () => {
                let provider: SignerWithAddress;
                let poolToken: PoolToken;
                let token: TokenWithAddress;
                let poolTokenAmount: BigNumber;
                let id: BigNumber;
                let creationTime: number;

                before(async () => {
                    [, provider] = await ethers.getSigners();
                });

                beforeEach(async () => {
                    if (isNetworkToken) {
                        token = networkToken;
                    } else {
                        token = await createTokenBySymbol(symbol);
                    }

                    // create a deposit
                    const amount = toWei(BigNumber.from(222_222_222));

                    if (isNetworkToken) {
                        poolToken = networkPoolToken;

                        const contextId = formatBytes32String('CTX');
                        const reserveToken = await createTokenBySymbol(TKN);
                        await networkSettings.setPoolMintingLimit(reserveToken.address, MAX_UINT256);

                        await network.requestLiquidityT(contextId, reserveToken.address, amount);
                    } else {
                        poolToken = await createPool(token, network, networkSettings, poolCollection);

                        await networkSettings.setPoolMintingLimit(token.address, MINTING_LIMIT);

                        await poolCollection.setDepositLimit(token.address, MAX_UINT256);
                        await poolCollection.setInitialRate(token.address, INITIAL_RATE);
                    }

                    await depositToPool(provider, token, amount, network);

                    poolTokenAmount = await poolToken.balanceOf(provider.address);

                    ({ id, creationTime } = await initWithdraw(
                        provider,
                        pendingWithdrawals,
                        poolToken,
                        await poolToken.balanceOf(provider.address)
                    ));
                });

                it('should revert when attempting to withdraw from a different provider', async () => {
                    await expect(network.connect(deployer).withdraw(id)).to.be.revertedWith('AccessDenied');
                });

                context('during the lock duration', () => {
                    beforeEach(async () => {
                        await setTime(creationTime + 1000);
                    });

                    it('should revert when attempting to withdraw', async () => {
                        await expect(network.connect(provider).withdraw(id)).to.be.revertedWith('WithdrawalNotAllowed');
                    });

                    context('after the withdrawal window duration', () => {
                        beforeEach(async () => {
                            const withdrawalDuration =
                                (await pendingWithdrawals.lockDuration()) +
                                (await pendingWithdrawals.withdrawalWindowDuration());
                            await setTime(creationTime + withdrawalDuration + 1);
                        });

                        it('should revert when attempting to withdraw', async () => {
                            await expect(network.connect(provider).withdraw(id)).to.be.revertedWith(
                                'WithdrawalNotAllowed'
                            );
                        });
                    });

                    context('during the withdrawal window duration', () => {
                        beforeEach(async () => {
                            const withdrawalDuration =
                                (await pendingWithdrawals.lockDuration()) +
                                (await pendingWithdrawals.withdrawalWindowDuration());
                            await setTime(creationTime + withdrawalDuration - 1);
                        });

                        if (isNetworkToken) {
                            it('should revert when attempting to withdraw without approving the governance token amount', async () => {
                                await expect(network.connect(provider).withdraw(id)).to.be.revertedWith(
                                    'ERR_UNDERFLOW'
                                );
                            });

                            it('should revert when attempting to withdraw with an insufficient governance token amount', async () => {
                                await govToken.connect(provider).transfer(deployer.address, BigNumber.from(1));
                                await govToken.connect(provider).approve(network.address, poolTokenAmount);

                                await expect(network.connect(provider).withdraw(id)).to.be.revertedWith(
                                    'ERR_UNDERFLOW'
                                );
                            });
                        }

                        context('with approvals', () => {
                            let contextId: string;

                            beforeEach(async () => {
                                contextId = solidityKeccak256(
                                    ['address', 'uint32', 'uint256'],
                                    [provider.address, await network.currentTime(), id]
                                );

                                if (isNetworkToken) {
                                    await govToken.connect(provider).approve(network.address, poolTokenAmount);
                                }
                            });

                            const test = async () => {
                                const prevPoolTokenTotalSupply = await poolToken.totalSupply();
                                const prevPoolPoolTokenBalance = await poolToken.balanceOf(networkTokenPool.address);
                                const prevCollectionPoolTokenBalance = await poolToken.balanceOf(
                                    poolCollection.address
                                );
                                const prevProviderPoolTokenBalance = await poolToken.balanceOf(provider.address);

                                const prevProviderTokenBalance = await getBalance(token, provider.address);

                                const prevGovTotalSupply = await govToken.totalSupply();
                                const prevPoolGovTokenBalance = await govToken.balanceOf(networkTokenPool.address);
                                const prevProviderGovTokenBalance = await govToken.balanceOf(provider.address);

                                let transactionCost = BigNumber.from(0);

                                if (isNetworkToken) {
                                    const withdrawalAmounts = await networkTokenPool.withdrawalAmountsT(
                                        poolTokenAmount
                                    );

                                    const res = await network.connect(provider).withdraw(id);

                                    await expect(res)
                                        .to.emit(network, 'NetworkTokenWithdrawn')
                                        .withArgs(
                                            contextId,
                                            provider.address,
                                            withdrawalAmounts.networkTokenAmount,
                                            poolTokenAmount,
                                            poolTokenAmount,
                                            withdrawalAmounts.withdrawalFeeAmount
                                        );

                                    await expect(res)
                                        .to.emit(network, 'TotalLiquidityUpdated')
                                        .withArgs(
                                            contextId,
                                            token.address,
                                            await poolToken.totalSupply(),
                                            await networkTokenPool.stakedBalance(),
                                            await getBalance(token, bancorVault.address)
                                        );

                                    expect(await poolToken.totalSupply()).to.equal(prevPoolTokenTotalSupply);
                                    expect(await poolToken.balanceOf(networkTokenPool.address)).to.equal(
                                        prevPoolPoolTokenBalance.add(poolTokenAmount)
                                    );

                                    expect(await govToken.totalSupply()).to.equal(
                                        prevGovTotalSupply.sub(poolTokenAmount)
                                    );

                                    expect(await govToken.balanceOf(provider.address)).to.equal(
                                        prevProviderGovTokenBalance.sub(poolTokenAmount)
                                    );
                                } else {
                                    const withdrawalAmounts = await poolCollection.poolWithdrawalAmountsT(
                                        token.address,
                                        poolTokenAmount,
                                        await getBalance(token, bancorVault.address),
                                        await getBalance(token, externalProtectionWallet.address)
                                    );

                                    const res = await network.connect(provider).withdraw(id);

                                    if (isETH) {
                                        transactionCost = await getTransactionCost(res);
                                    }

                                    await expect(res)
                                        .to.emit(network, 'BaseTokenWithdrawn')
                                        .withArgs(
                                            contextId,
                                            token.address,
                                            provider.address,
                                            poolCollection.address,
                                            withdrawalAmounts.baseTokenAmountToTransferFromVaultToProvider.add(
                                                withdrawalAmounts.baseTokenAmountToTransferFromExternalProtectionWalletToProvider
                                            ),
                                            poolTokenAmount,
                                            withdrawalAmounts.baseTokenAmountToTransferFromExternalProtectionWalletToProvider,
                                            withdrawalAmounts.networkTokenAmountToMintForProvider,
                                            withdrawalAmounts.baseTokenWithdrawalFeeAmount
                                        );

                                    const poolLiquidity = await poolCollection.poolLiquidity(token.address);

                                    await expect(res)
                                        .to.emit(network, 'TotalLiquidityUpdated')
                                        .withArgs(
                                            contextId,
                                            token.address,
                                            await poolToken.totalSupply(),
                                            poolLiquidity.stakedBalance,
                                            await getBalance(token, bancorVault.address)
                                        );

                                    await expect(res)
                                        .to.emit(network, 'TradingLiquidityUpdated')
                                        .withArgs(
                                            contextId,
                                            token.address,
                                            token.address,
                                            poolLiquidity.baseTokenTradingLiquidity
                                        );

                                    await expect(res)
                                        .to.emit(network, 'TradingLiquidityUpdated')
                                        .withArgs(
                                            contextId,
                                            token.address,
                                            networkToken.address,
                                            poolLiquidity.networkTokenTradingLiquidity
                                        );

                                    expect(await poolToken.totalSupply()).to.equal(
                                        prevPoolTokenTotalSupply.sub(poolTokenAmount)
                                    );
                                    expect(await poolToken.balanceOf(networkTokenPool.address)).to.equal(
                                        prevPoolPoolTokenBalance
                                    );

                                    expect(await govToken.totalSupply()).to.equal(prevGovTotalSupply);
                                    expect(await govToken.balanceOf(provider.address)).to.equal(
                                        prevProviderGovTokenBalance
                                    );
                                }

                                expect(await poolToken.balanceOf(poolCollection.address)).to.equal(
                                    prevCollectionPoolTokenBalance
                                );
                                expect(await poolToken.balanceOf(provider.address)).to.equal(
                                    prevProviderPoolTokenBalance
                                );

                                expect(await govToken.balanceOf(networkTokenPool.address)).to.equal(
                                    prevPoolGovTokenBalance
                                );

                                // sanity test:
                                expect(await getBalance(token, provider.address)).to.be.gte(
                                    prevProviderTokenBalance.sub(transactionCost)
                                );

                                // TODO: test actual amounts
                                // TODO: test request/renounce liquidity
                                // TODO: test vault and external storage balances
                            };

                            if (isNetworkToken) {
                                it('should complete a withdraw', async () => {
                                    await test();
                                });
                            } else {
                                context('with non-whitelisted token', async () => {
                                    beforeEach(async () => {
                                        await networkSettings.removeTokenFromWhitelist(token.address);
                                    });

                                    it('should revert when attempting to withdraw', async () => {
                                        await expect(network.connect(provider).withdraw(id)).to.be.revertedWith(
                                            'NetworkLiquidityDisabled'
                                        );
                                    });
                                });

                                context('when spot rate is unstable', () => {
                                    beforeEach(async () => {
                                        const spotRate = {
                                            n: toWei(BigNumber.from(1_000_000)),
                                            d: toWei(BigNumber.from(10_000_000))
                                        };

                                        const { stakedBalance } = await poolCollection.poolLiquidity(token.address);
                                        await poolCollection.setTradingLiquidityT(token.address, {
                                            networkTokenTradingLiquidity: spotRate.n,
                                            baseTokenTradingLiquidity: spotRate.d,
                                            tradingLiquidityProduct: spotRate.n.mul(spotRate.d),
                                            stakedBalance
                                        });
                                        await poolCollection.setAverageRateT(token.address, {
                                            rate: {
                                                n: spotRate.n.mul(PPM_RESOLUTION),
                                                d: spotRate.d.mul(
                                                    PPM_RESOLUTION.add(MAX_DEVIATION.add(BigNumber.from(5000)))
                                                )
                                            },
                                            time: BigNumber.from(0)
                                        });
                                    });

                                    it('should revert when attempting to withdraw', async () => {
                                        await expect(network.connect(provider).withdraw(id)).to.be.revertedWith(
                                            'NetworkLiquidityDisabled'
                                        );
                                    });
                                });

                                context('when spot rate is stable', () => {
                                    it('should complete a withdraw', async () => {
                                        await test();
                                    });
                                });
                            }
                        });
                    });
                });
            });
        };

        for (const symbol of [BNT, ETH, TKN]) {
            context(symbol, () => {
                testWithdraw(symbol);
            });
        }
    });

    describe('trade', () => {
        let network: TestBancorNetwork;
        let networkSettings: NetworkSettings;
        let networkToken: NetworkToken;
        let networkTokenPool: TestNetworkTokenPool;
        let poolCollection: TestPoolCollection;
        let bancorVault: BancorVault;

        const MIN_LIQUIDITY_FOR_TRADING = toWei(BigNumber.from(100_000));
        const NETWORK_TOKEN_LIQUIDITY = toWei(BigNumber.from(100_000));
        const MIN_RETURN_AMOUNT = BigNumber.from(1);

        let sourceToken: TokenWithAddress;
        let targetToken: TokenWithAddress;

        let trader: Wallet;

        beforeEach(async () => {
            ({ network, networkSettings, networkToken, networkTokenPool, poolCollection, bancorVault } =
                await createSystem());

            await networkSettings.setMinLiquidityForTrading(MIN_LIQUIDITY_FOR_TRADING);
        });

        const setupPools = async (source: PoolSpec, target: PoolSpec) => {
            trader = await createWallet();

            ({ token: sourceToken } = await setupSimplePool(
                source,
                deployer,
                network,
                networkSettings,
                poolCollection
            ));

            ({ token: targetToken } = await setupSimplePool(
                target,
                deployer,
                network,
                networkSettings,
                poolCollection
            ));

            await depositToPool(deployer, networkToken, NETWORK_TOKEN_LIQUIDITY, network);

            await network.setTime(await latest());
        };

        interface TradeOverrides {
            value?: BigNumber;
            minReturnAmount?: BigNumber;
            deadline?: BigNumber;
            beneficiary?: string;
            sourceTokenAddress?: string;
            targetTokenAddress?: string;
        }

        const trade = async (amount: BigNumber, overrides: TradeOverrides = {}) => {
            let {
                value,
                minReturnAmount = MIN_RETURN_AMOUNT,
                deadline = MAX_UINT256,
                beneficiary = ZERO_ADDRESS,
                sourceTokenAddress = sourceToken.address,
                targetTokenAddress = targetToken.address
            } = overrides;

            if (!value) {
                value = BigNumber.from(0);
                if (sourceTokenAddress === NATIVE_TOKEN_ADDRESS) {
                    value = amount;
                }
            }

            return network
                .connect(trader)
                .trade(sourceTokenAddress, targetTokenAddress, amount, minReturnAmount, deadline, beneficiary, {
                    value
                });
        };

        interface TradePermittedOverrides {
            minReturnAmount?: BigNumber;
            deadline?: BigNumber;
            beneficiary?: string;
            sourceTokenAddress?: string;
            targetTokenAddress?: string;
            approvedAmount?: BigNumber;
        }

        const tradePermitted = async (amount: BigNumber, overrides: TradePermittedOverrides = {}) => {
            const {
                minReturnAmount = MIN_RETURN_AMOUNT,
                deadline = MAX_UINT256,
                beneficiary = ZERO_ADDRESS,
                sourceTokenAddress = sourceToken.address,
                targetTokenAddress = targetToken.address,
                approvedAmount = amount
            } = overrides;

            const { v, r, s } = await networkPermitSignature(
                trader,
                sourceTokenAddress,
                network,
                approvedAmount,
                deadline
            );

            return network
                .connect(trader)
                .tradePermitted(
                    sourceTokenAddress,
                    targetTokenAddress,
                    amount,
                    minReturnAmount,
                    deadline,
                    beneficiary,
                    v,
                    r,
                    s
                );
        };

        const verifyTrade = async (
            trader: Signer | Wallet,
            beneficiaryAddress: string,
            amount: BigNumber,
            trade: (
                amount: BigNumber,
                options: TradeOverrides | TradePermittedOverrides
            ) => Promise<ContractTransaction>
        ) => {
            const isSourceETH = sourceToken.address === NATIVE_TOKEN_ADDRESS;
            const isTargetETH = targetToken.address === NATIVE_TOKEN_ADDRESS;
            const isSourceNetworkToken = sourceToken.address === networkToken.address;
            const isTargetNetworkToken = targetToken.address === networkToken.address;

            const traderAddress = await trader.getAddress();
            const minReturnAmount = MIN_RETURN_AMOUNT;
            const deadline = MAX_UINT256;
            const beneficiary = beneficiaryAddress !== ZERO_ADDRESS ? beneficiaryAddress : traderAddress;

            const contextId = solidityKeccak256(
                ['address', 'uint32', 'address', 'address', 'uint256', 'uint256', 'uint256', 'address'],
                [
                    traderAddress,
                    await network.currentTime(),
                    sourceToken.address,
                    targetToken.address,
                    amount,
                    minReturnAmount,
                    deadline,
                    beneficiary
                ]
            );

            const prevTraderSourceTokenAmount = await getBalance(sourceToken, traderAddress);
            const prevVaultSourceTokenAmount = await getBalance(sourceToken, bancorVault.address);

            const prevBeneficiaryTargetTokenAmount = await getBalance(targetToken, beneficiary);
            const prevVaultTargetTokenAmount = await getBalance(targetToken, bancorVault.address);

            const prevTraderNetworkTokenAmount = await getBalance(networkToken, traderAddress);
            const prevBeneficiaryNetworkTokenAmount = await getBalance(networkToken, beneficiary);
            const prevVaultNetworkTokenAmount = await getBalance(networkToken, bancorVault.address);

            const prevNetworkTokenPoolStakedBalance = await networkTokenPool.stakedBalance();

            let sourceTradeAmounts!: AsyncReturnType<TestBancorNetwork['callStatic']['tradePoolCollectionT']>;
            let tradeAmounts;
            if (isSourceNetworkToken || isTargetNetworkToken) {
                tradeAmounts = await network.callStatic.tradePoolCollectionT(
                    poolCollection.address,
                    sourceToken.address,
                    targetToken.address,
                    amount,
                    MIN_RETURN_AMOUNT
                );
            } else {
                sourceTradeAmounts = await network.callStatic.tradePoolCollectionT(
                    poolCollection.address,
                    sourceToken.address,
                    networkToken.address,
                    amount,
                    MIN_RETURN_AMOUNT
                );

                tradeAmounts = await network.callStatic.tradePoolCollectionT(
                    poolCollection.address,
                    networkToken.address,
                    targetToken.address,
                    sourceTradeAmounts.amount,
                    MIN_RETURN_AMOUNT
                );
            }

            const targetAmount = await tradeTargetAmount(amount);
            expect(targetAmount).to.equal(tradeAmounts.amount);

            const res = await trade(amount, { minReturnAmount, beneficiary: beneficiaryAddress, deadline });

            const transactionCost = await getTransactionCost(res);

            const networkTokenPoolStakedBalance = await networkTokenPool.stakedBalance();

            if (isSourceNetworkToken) {
                const poolLiquidity = await poolCollection.poolLiquidity(targetToken.address);

                await expect(res)
                    .to.emit(network, 'TokensTraded')
                    .withArgs(
                        contextId,
                        targetToken.address,
                        networkToken.address,
                        targetToken.address,
                        amount,
                        tradeAmounts.amount,
                        traderAddress
                    );

                await expect(res)
                    .to.emit(network, 'FeesCollected')
                    .withArgs(
                        contextId,
                        targetToken.address,
                        FeeTypes.Trading,
                        tradeAmounts.feeAmount,
                        poolLiquidity.stakedBalance
                    );

                await expect(res)
                    .to.emit(network, 'TradingLiquidityUpdated')
                    .withArgs(
                        contextId,
                        targetToken.address,
                        targetToken.address,
                        poolLiquidity.baseTokenTradingLiquidity
                    );

                await expect(res)
                    .to.emit(network, 'TradingLiquidityUpdated')
                    .withArgs(
                        contextId,
                        targetToken.address,
                        networkToken.address,
                        poolLiquidity.networkTokenTradingLiquidity
                    );
            } else if (isTargetNetworkToken) {
                const poolLiquidity = await poolCollection.poolLiquidity(sourceToken.address);

                await expect(res)
                    .to.emit(network, 'TokensTraded')
                    .withArgs(
                        contextId,
                        sourceToken.address,
                        sourceToken.address,
                        networkToken.address,
                        amount,
                        tradeAmounts.amount,
                        traderAddress
                    );

                await expect(res)
                    .to.emit(network, 'FeesCollected')
                    .withArgs(
                        contextId,
                        targetToken.address,
                        FeeTypes.Trading,
                        tradeAmounts.feeAmount,
                        networkTokenPoolStakedBalance
                    );

                await expect(res)
                    .to.emit(network, 'TradingLiquidityUpdated')
                    .withArgs(
                        contextId,
                        sourceToken.address,
                        sourceToken.address,
                        poolLiquidity.baseTokenTradingLiquidity
                    );

                await expect(res)
                    .to.emit(network, 'TradingLiquidityUpdated')
                    .withArgs(
                        contextId,
                        sourceToken.address,
                        networkToken.address,
                        poolLiquidity.networkTokenTradingLiquidity
                    );

                expect(networkTokenPoolStakedBalance).to.equal(
                    prevNetworkTokenPoolStakedBalance.add(tradeAmounts.feeAmount)
                );
            } else {
                const sourcePoolLiquidity = await poolCollection.poolLiquidity(sourceToken.address);
                const targetPoolLiquidity = await poolCollection.poolLiquidity(targetToken.address);

                await expect(res)
                    .to.emit(network, 'TokensTraded')
                    .withArgs(
                        contextId,
                        sourceToken.address,
                        sourceToken.address,
                        networkToken.address,
                        amount,
                        sourceTradeAmounts.amount,
                        traderAddress
                    );

                await expect(res)
                    .to.emit(network, 'FeesCollected')
                    .withArgs(
                        contextId,
                        networkToken.address,
                        FeeTypes.Trading,
                        sourceTradeAmounts.feeAmount,
                        networkTokenPoolStakedBalance
                    );

                await expect(res)
                    .to.emit(network, 'TradingLiquidityUpdated')
                    .withArgs(
                        contextId,
                        sourceToken.address,
                        sourceToken.address,
                        sourcePoolLiquidity.baseTokenTradingLiquidity
                    );

                await expect(res)
                    .to.emit(network, 'TradingLiquidityUpdated')
                    .withArgs(
                        contextId,
                        sourceToken.address,
                        networkToken.address,
                        sourcePoolLiquidity.networkTokenTradingLiquidity
                    );

                expect(networkTokenPoolStakedBalance).to.equal(
                    prevNetworkTokenPoolStakedBalance.add(sourceTradeAmounts.feeAmount)
                );

                await expect(res)
                    .to.emit(network, 'TokensTraded')
                    .withArgs(
                        contextId,
                        targetToken.address,
                        networkToken.address,
                        targetToken.address,
                        sourceTradeAmounts.amount,
                        tradeAmounts.amount,
                        traderAddress
                    );

                await expect(res)
                    .to.emit(network, 'FeesCollected')
                    .withArgs(
                        contextId,
                        targetToken.address,
                        FeeTypes.Trading,
                        tradeAmounts.feeAmount,
                        targetPoolLiquidity.stakedBalance
                    );

                await expect(res)
                    .to.emit(network, 'TradingLiquidityUpdated')
                    .withArgs(
                        contextId,
                        targetToken.address,
                        targetToken.address,
                        targetPoolLiquidity.baseTokenTradingLiquidity
                    );

                await expect(res)
                    .to.emit(network, 'TradingLiquidityUpdated')
                    .withArgs(
                        contextId,
                        targetToken.address,
                        networkToken.address,
                        targetPoolLiquidity.networkTokenTradingLiquidity
                    );
            }

            expect(await getBalance(sourceToken, traderAddress)).to.equal(
                prevTraderSourceTokenAmount.sub(amount.add(isSourceETH ? transactionCost : BigNumber.from(0)))
            );
            expect(await getBalance(sourceToken, bancorVault.address)).to.equal(prevVaultSourceTokenAmount.add(amount));

            expect(await getBalance(targetToken, beneficiary)).to.equal(
                prevBeneficiaryTargetTokenAmount.add(
                    targetAmount.sub(traderAddress === beneficiary && isTargetETH ? transactionCost : BigNumber.from(0))
                )
            );
            expect(await getBalance(targetToken, bancorVault.address)).to.equal(
                prevVaultTargetTokenAmount.sub(targetAmount)
            );

            // if neither the source or the target tokens are the network token - ensure that no network
            // token amount has left the system
            if (!isSourceNetworkToken && !isTargetNetworkToken) {
                expect(await getBalance(networkToken, traderAddress)).to.equal(prevTraderNetworkTokenAmount);
                expect(await getBalance(networkToken, beneficiary)).to.equal(prevBeneficiaryNetworkTokenAmount);
                expect(await getBalance(networkToken, bancorVault.address)).to.equal(prevVaultNetworkTokenAmount);
            }
        };

        interface TradeAmountsOverrides {
            sourceTokenAddress?: string;
            targetTokenAddress?: string;
        }
        const tradeTargetAmount = async (amount: BigNumber, overrides: TradeAmountsOverrides = {}) => {
            const { sourceTokenAddress = sourceToken.address, targetTokenAddress = targetToken.address } = overrides;

            return network.tradeTargetAmount(sourceTokenAddress, targetTokenAddress, amount);
        };

        const tradeSourceAmount = async (amount: BigNumber, overrides: TradeAmountsOverrides = {}) => {
            const { sourceTokenAddress = sourceToken.address, targetTokenAddress = targetToken.address } = overrides;

            return network.tradeSourceAmount(sourceTokenAddress, targetTokenAddress, amount);
        };

        const testTradesBasic = (source: PoolSpec, target: PoolSpec) => {
            const isSourceETH = source.symbol === ETH;
            const isSourceNetworkToken = source.symbol === BNT;

            context(`basic trades from ${source.symbol} to ${target.symbol}`, () => {
                const testAmount = BigNumber.from(1000);

                beforeEach(async () => {
                    await setupPools(source, target);

                    if (!isSourceETH) {
                        const reserveToken = await Contracts.TestERC20Token.attach(sourceToken.address);

                        await reserveToken.transfer(await trader.getAddress(), testAmount);
                        await reserveToken.connect(trader).approve(network.address, testAmount);
                    }
                });

                const options = !isSourceNetworkToken && !isSourceETH ? [false, true] : [false];
                for (const permitted of options) {
                    context(`${permitted ? 'regular' : 'permitted'} trade`, () => {
                        const tradeFunc = permitted ? tradePermitted : trade;

                        it('should revert when attempting to trade or query using an invalid source pool', async () => {
                            await expect(
                                tradeFunc(testAmount, { sourceTokenAddress: ZERO_ADDRESS })
                            ).to.be.revertedWith('InvalidAddress');
                            await expect(
                                tradePermitted(testAmount, { sourceTokenAddress: ZERO_ADDRESS })
                            ).to.be.revertedWith('InvalidAddress');

                            await expect(
                                tradeTargetAmount(testAmount, { sourceTokenAddress: ZERO_ADDRESS })
                            ).to.be.revertedWith('InvalidAddress');
                            await expect(
                                tradeSourceAmount(testAmount, { sourceTokenAddress: ZERO_ADDRESS })
                            ).to.be.revertedWith('InvalidAddress');
                        });

                        it('should revert when attempting to trade or query using an invalid target pool', async () => {
                            await expect(
                                tradeFunc(testAmount, { targetTokenAddress: ZERO_ADDRESS })
                            ).to.be.revertedWith('InvalidAddress');
                            await expect(
                                tradeTargetAmount(testAmount, { targetTokenAddress: ZERO_ADDRESS })
                            ).to.be.revertedWith('InvalidAddress');
                            await expect(
                                tradeSourceAmount(testAmount, { targetTokenAddress: ZERO_ADDRESS })
                            ).to.be.revertedWith('InvalidAddress');
                        });

                        it('should revert when attempting to trade or query using an invalid amount', async () => {
                            const amount = BigNumber.from(0);

                            await expect(tradeFunc(amount)).to.be.revertedWith('ZeroValue');
                            await expect(tradeTargetAmount(amount)).to.be.revertedWith('ZeroValue');
                            await expect(tradeSourceAmount(amount)).to.be.revertedWith('ZeroValue');
                        });

                        it('should revert when attempting to trade using an invalid minimum return amount', async () => {
                            const minReturnAmount = BigNumber.from(0);

                            await expect(tradeFunc(testAmount, { minReturnAmount })).to.be.revertedWith('ZeroValue');
                        });

                        it('should revert when attempting to trade using an expired deadline', async () => {
                            const deadline = (await latest()).sub(BigNumber.from(1000));

                            await expect(tradeFunc(testAmount, { deadline })).to.be.revertedWith(
                                permitted ? 'ERC20Permit: expired deadline' : 'DeadlineExpired'
                            );
                        });

                        it('should revert when attempting to trade or query using unsupported tokens', async () => {
                            const reserveToken2 = await Contracts.TestERC20Token.deploy(
                                TKN,
                                TKN,
                                BigNumber.from(1_000_000)
                            );

                            await reserveToken2.transfer(await trader.getAddress(), testAmount);
                            await reserveToken2.connect(trader).approve(network.address, testAmount);

                            // unknown source token
                            await expect(
                                trade(testAmount, { sourceTokenAddress: reserveToken2.address })
                            ).to.be.revertedWith('InvalidToken');
                            await expect(
                                tradeTargetAmount(testAmount, { sourceTokenAddress: reserveToken2.address })
                            ).to.be.revertedWith('InvalidToken');
                            await expect(
                                tradeSourceAmount(testAmount, { sourceTokenAddress: reserveToken2.address })
                            ).to.be.revertedWith('InvalidToken');

                            // unknown target token
                            await expect(
                                trade(testAmount, { targetTokenAddress: reserveToken2.address })
                            ).to.be.revertedWith('InvalidToken');
                            await expect(
                                tradeTargetAmount(testAmount, { targetTokenAddress: reserveToken2.address })
                            ).to.be.revertedWith('InvalidToken');
                            await expect(
                                tradeSourceAmount(testAmount, { targetTokenAddress: reserveToken2.address })
                            ).to.be.revertedWith('InvalidToken');
                        });

                        it('should revert when attempting to trade or query using same source and target tokens', async () => {
                            await expect(
                                trade(testAmount, { targetTokenAddress: sourceToken.address })
                            ).to.be.revertedWith('InvalidTokens');
                            await expect(
                                tradeTargetAmount(testAmount, { targetTokenAddress: sourceToken.address })
                            ).to.be.revertedWith('InvalidTokens');
                            await expect(
                                tradeSourceAmount(testAmount, { targetTokenAddress: sourceToken.address })
                            ).to.be.revertedWith('InvalidTokens');
                        });

                        it('should support a custom beneficiary', async () => {
                            const trader2 = (await ethers.getSigners())[9];
                            await verifyTrade(trader, trader2.address, testAmount, trade);
                        });
                    });
                }

                if (isSourceETH) {
                    it('should revert when attempting to trade a different amount than what was actually sent', async () => {
                        await expect(
                            trade(testAmount, {
                                value: testAmount.add(BigNumber.from(1))
                            })
                        ).to.be.revertedWith('EthAmountMismatch');

                        await expect(
                            trade(testAmount, {
                                value: testAmount.sub(BigNumber.from(1))
                            })
                        ).to.be.revertedWith('EthAmountMismatch');

                        await expect(trade(testAmount, { value: BigNumber.from(0) })).to.be.revertedWith('InvalidPool');
                    });
                } else {
                    it('should revert when passing ETH with a non ETH trade', async () => {
                        await expect(trade(testAmount, { value: BigNumber.from(1) })).to.be.revertedWith('InvalidPool');
                    });

                    context('with an insufficient approval', () => {
                        const extraAmount = BigNumber.from(10);
                        const testAmount2 = testAmount.add(extraAmount);

                        beforeEach(async () => {
                            const reserveToken = await Contracts.TestERC20Token.attach(sourceToken.address);
                            await reserveToken.transfer(await trader.getAddress(), extraAmount);
                        });

                        it('should revert when attempting to trade', async () => {
                            await expect(trade(testAmount2)).to.be.revertedWith(
                                errorMessageTokenExceedsAllowance(source.symbol)
                            );
                        });

                        if (!isSourceNetworkToken) {
                            it('should revert when attempting to trade permitted', async () => {
                                await expect(
                                    tradePermitted(testAmount2, { approvedAmount: testAmount })
                                ).to.be.revertedWith('ERC20Permit: invalid signature');
                            });
                        }
                    });
                }
            });

            // perform permitted trades suite over a fixed input
            testPermittedTrades(source, target, toWei(BigNumber.from(100_000)));
        };

        const testTrades = (source: PoolSpec, target: PoolSpec, amount: BigNumber) => {
            const isSourceETH = source.symbol === ETH;

            context(`trade ${amount} tokens from ${specToString(source)} to ${specToString(target)}`, () => {
                const TRADES_COUNT = 2;

                const test = async () => {
                    if (!isSourceETH) {
                        const reserveToken = await Contracts.TestERC20Token.attach(sourceToken.address);
                        await reserveToken.connect(trader).approve(network.address, amount);
                    }

                    await verifyTrade(trader, ZERO_ADDRESS, amount, trade);
                };

                beforeEach(async () => {
                    await setupPools(source, target);

                    if (!isSourceETH) {
                        const reserveToken = await Contracts.TestERC20Token.attach(sourceToken.address);
                        await reserveToken.transfer(trader.address, amount.mul(BigNumber.from(TRADES_COUNT)));
                    }
                });

                it('should complete multiple trades', async () => {
                    for (let i = 0; i < TRADES_COUNT; i++) {
                        await test();
                    }
                });
            });
        };

        const testPermittedTrades = (source: PoolSpec, target: PoolSpec, amount: BigNumber) => {
            const isSourceETH = source.symbol === ETH;
            const isSourceNetworkToken = source.symbol === BNT;

            context(`trade permitted ${amount} tokens from ${specToString(source)} to ${specToString(target)}`, () => {
                const test = async () => verifyTrade(trader, ZERO_ADDRESS, amount, tradePermitted);

                beforeEach(async () => {
                    await setupPools(source, target);

                    if (!isSourceETH) {
                        const reserveToken = await Contracts.TestERC20Token.attach(sourceToken.address);
                        await reserveToken.transfer(trader.address, amount);
                    }
                });

                if (isSourceNetworkToken || isSourceETH) {
                    it('should revert when attempting to trade', async () => {
                        await expect(tradePermitted(amount)).to.be.revertedWith('PermitUnsupported');
                    });

                    return;
                }

                it('should complete a trade', async () => {
                    await test();
                });
            });
        };

        for (const [sourceSymbol, targetSymbol] of [
            [TKN, BNT],
            [TKN, ETH],
            [`${TKN}1`, `${TKN}2`],
            [BNT, ETH],
            [BNT, TKN],
            [ETH, BNT],
            [ETH, TKN]
        ]) {
            // perform a basic/sanity suite over a fixed input
            testTradesBasic(
                {
                    symbol: sourceSymbol,
                    balance: toWei(BigNumber.from(1_000_000)),
                    initialRate: INITIAL_RATE
                },
                {
                    symbol: targetSymbol,
                    balance: toWei(BigNumber.from(5_000_000)),
                    initialRate: INITIAL_RATE
                }
            );

            for (const sourceBalance of [toWei(BigNumber.from(1_000_000)), toWei(BigNumber.from(50_000_000))]) {
                for (const targetBalance of [toWei(BigNumber.from(1_000_000)), toWei(BigNumber.from(50_000_000))]) {
                    for (const amount of [BigNumber.from(10_000), toWei(BigNumber.from(500_000))]) {
                        const TRADING_FEES = [0, 50_000];
                        for (const tradingFeePPM of TRADING_FEES) {
                            const isSourceNetworkToken = sourceSymbol === BNT;
                            const isTargetNetworkToken = targetSymbol === BNT;

                            // if either the source or the target token is the network token - only test fee in one of
                            // the directions
                            if (isSourceNetworkToken || isTargetNetworkToken) {
                                testTrades(
                                    {
                                        symbol: sourceSymbol,
                                        balance: sourceBalance,
                                        tradingFeePPM: isSourceNetworkToken ? undefined : tradingFeePPM,
                                        initialRate: INITIAL_RATE
                                    },
                                    {
                                        symbol: targetSymbol,
                                        balance: targetBalance,
                                        tradingFeePPM: isTargetNetworkToken ? undefined : tradingFeePPM,
                                        initialRate: INITIAL_RATE
                                    },
                                    amount
                                );
                            } else {
                                for (const tradingFeePPM2 of TRADING_FEES) {
                                    testTrades(
                                        {
                                            symbol: sourceSymbol,
                                            balance: sourceBalance,
                                            tradingFeePPM,
                                            initialRate: INITIAL_RATE
                                        },
                                        {
                                            symbol: targetSymbol,
                                            balance: targetBalance,
                                            tradingFeePPM: tradingFeePPM2,
                                            initialRate: INITIAL_RATE
                                        },
                                        amount
                                    );
                                }
                            }
                        }
                    }
                }
            }
        }
    });

    describe('flash-loans', () => {
        let network: TestBancorNetwork;
        let networkSettings: NetworkSettings;
        let networkToken: NetworkToken;
        let networkTokenPool: TestNetworkTokenPool;
        let poolCollection: TestPoolCollection;
        let bancorVault: BancorVault;
        let recipient: TestFlashLoanRecipient;
        let token: TokenWithAddress;

        const amount = toWei(BigNumber.from(123456));

        const MIN_LIQUIDITY_FOR_TRADING = toWei(BigNumber.from(100_000));
        const ZERO_BYTES = '0x';
        const ZERO_BYTES32 = formatBytes32String('');

        const setup = async () => {
            ({ network, networkSettings, networkToken, networkTokenPool, poolCollection, bancorVault } =
                await createSystem());

            await networkSettings.setMinLiquidityForTrading(MIN_LIQUIDITY_FOR_TRADING);
            await networkSettings.setPoolMintingLimit(networkToken.address, MAX_UINT256);

            recipient = await Contracts.TestFlashLoanRecipient.deploy(network.address);
        };

        beforeEach(async () => {
            await waffle.loadFixture(setup);
        });

        describe('basic tests', () => {
            beforeEach(async () => {
                ({ token } = await setupSimplePool(
                    {
                        symbol: TKN,
                        balance: amount,
                        initialRate: INITIAL_RATE
                    },
                    deployer,
                    network,
                    networkSettings,
                    poolCollection
                ));
            });

            it('should revert when attempting to request a flash-loan of an invalid token', async () => {
                await expect(network.flashLoan(ZERO_ADDRESS, amount, recipient.address, ZERO_BYTES)).to.be.revertedWith(
                    'InvalidAddress'
                );
            });

            it('should revert when attempting to request a flash-loan of a non-whitelisted token', async () => {
                const reserveToken = await createTokenBySymbol(TKN);
                await expect(
                    network.flashLoan(reserveToken.address, amount, recipient.address, ZERO_BYTES)
                ).to.be.revertedWith('NotWhitelisted');
            });

            it('should revert when attempting to request a flash-loan of an invalid amount', async () => {
                await expect(
                    network.flashLoan(token.address, BigNumber.from(0), recipient.address, ZERO_BYTES)
                ).to.be.revertedWith('ZeroValue');
            });

            it('should revert when attempting to request a flash-loan for an invalid recipient', async () => {
                await expect(network.flashLoan(token.address, amount, ZERO_ADDRESS, ZERO_BYTES)).to.be.revertedWith(
                    'InvalidAddress'
                );
            });

            context('reentering', () => {
                beforeEach(async () => {
                    await recipient.setReenter(true);
                });

                it('should revert when attempting to request a flash-loan', async () => {
                    await expect(
                        network.flashLoan(token.address, amount, recipient.address, ZERO_BYTES)
                    ).to.be.revertedWith('ReentrancyGuard: reentrant call');
                });
            });

            it('should revert when attempting to request a flash-loan of more than the pool has', async () => {
                await expect(
                    network.flashLoan(token.address, amount.add(1), recipient.address, ZERO_BYTES)
                ).to.be.revertedWith('ERC20: transfer amount exceeds balance');
            });
        });

        const testFlashLoan = async (symbol: string, flashLoanFeePPM: BigNumber) => {
            const feeAmount = amount.mul(flashLoanFeePPM).div(PPM_RESOLUTION);

            beforeEach(async () => {
                if (symbol === BNT) {
                    token = networkToken;

                    const reserveToken = await createTokenBySymbol(TKN);

                    await networkSettings.setPoolMintingLimit(reserveToken.address, MAX_UINT256);
                    await network.requestLiquidityT(ZERO_BYTES32, reserveToken.address, amount);

                    await depositToPool(deployer, networkToken, amount, network);
                } else {
                    ({ token } = await setupSimplePool(
                        {
                            symbol,
                            balance: amount,
                            initialRate: INITIAL_RATE
                        },
                        deployer,
                        network,
                        networkSettings,
                        poolCollection
                    ));
                }

                await networkSettings.setFlashLoanFeePPM(flashLoanFeePPM);

                await transfer(deployer, token, recipient.address, feeAmount);
                await recipient.snapshot(token.address);
            });

            const test = async () => {
                const prevVaultBalance = await getBalance(token, bancorVault.address);
                const prevNetworkBalance = await getBalance(token, network.address);

                let prevStakedBalance;
                if (symbol === BNT) {
                    prevStakedBalance = await networkTokenPool.stakedBalance();
                } else {
                    prevStakedBalance = (await poolCollection.poolLiquidity(token.address)).stakedBalance;
                }

                const data = '0x1234';
                const contextId = solidityKeccak256(
                    ['address', 'uint32', 'address', 'uint256', 'address', 'bytes'],
                    [deployer.address, await network.currentTime(), token.address, amount, recipient.address, data]
                );

                const res = network.flashLoan(token.address, amount, recipient.address, data);

                await expect(res)
                    .to.emit(network, 'FlashLoanCompleted')
                    .withArgs(contextId, token.address, deployer.address, amount);

                await expect(res)
                    .to.emit(network, 'FeesCollected')
                    .withArgs(
                        contextId,
                        token.address,
                        FeeTypes.FlashLoan,
                        feeAmount,
                        prevStakedBalance.add(feeAmount)
                    );

                const callbackData = await recipient.callbackData();
                expect(callbackData.sender).to.equal(deployer.address);
                expect(callbackData.token).to.equal(token.address);
                expect(callbackData.amount).to.equal(amount);
                expect(callbackData.feeAmount).to.equal(feeAmount);
                expect(callbackData.data).to.equal(data);
                expect(callbackData.receivedAmount).to.equal(amount);

                expect(await getBalance(token, bancorVault.address)).to.be.gte(prevVaultBalance.add(feeAmount));
                expect(await getBalance(token, network.address)).to.equal(prevNetworkBalance);
            };

            context('not repaying the original amount', () => {
                beforeEach(async () => {
                    await recipient.setAmountToReturn(amount.sub(1));
                });

                it('should revert when attempting to request a flash-loan', async () => {
                    await expect(
                        network.flashLoan(token.address, amount, recipient.address, ZERO_BYTES)
                    ).to.be.revertedWith('InsufficientFlashLoanReturn');
                });
            });

            if (flashLoanFeePPM.gt(0)) {
                context('not repaying the fee', () => {
                    beforeEach(async () => {
                        await recipient.setAmountToReturn(amount);
                    });

                    it('should revert when attempting to request a flash-loan', async () => {
                        await expect(
                            network.flashLoan(token.address, amount, recipient.address, ZERO_BYTES)
                        ).to.be.revertedWith('InsufficientFlashLoanReturn');
                    });
                });
            }

            context('repaying more than required', () => {
                beforeEach(async () => {
                    const extraReturn = toWei(BigNumber.from(12345));

                    await transfer(deployer, token, recipient.address, extraReturn);
                    await recipient.snapshot(token.address);

                    await recipient.setAmountToReturn(amount.add(feeAmount).add(extraReturn));
                });

                it('should succeed requesting a flash-loan', async () => {
                    await test();
                });
            });

            context('returning just about right', () => {
                beforeEach(async () => {
                    await recipient.setAmountToReturn(amount.add(feeAmount));
                });

                it('should succeed requesting a flash-loan', async () => {
                    await test();
                });
            });
        };

        for (const symbol of [BNT, ETH, TKN]) {
            for (const flashLoanFeePPM of [0, 10_000, 100_000]) {
                context(`${symbol} with fee=${feeToString(flashLoanFeePPM)}`, () => {
                    testFlashLoan(symbol, BigNumber.from(flashLoanFeePPM));
                });
            }
        }
    });
});<|MERGE_RESOLUTION|>--- conflicted
+++ resolved
@@ -26,11 +26,7 @@
     setupSimplePool,
     PoolSpec
 } from '../helpers/Factory';
-<<<<<<< HEAD
-import { prepareEach } from '../helpers/Fixture';
 import { createLegacySystem } from '../helpers/LegacyFactory';
-=======
->>>>>>> ebe5be79
 import { permitSignature } from '../helpers/Permit';
 import { shouldHaveGap } from '../helpers/Proxy';
 import { latest, duration } from '../helpers/Time';
@@ -1881,7 +1877,7 @@
 
             for (const isETH of [false, true]) {
                 describe(`base token (${isETH ? 'ETH' : 'ERC20'})`, () => {
-                    prepareEach(async () => {
+                    beforeEach(async () => {
                         await initLegacySystem(isETH);
                         await addProtectedLiquidity(
                             poolToken.address,
@@ -2010,7 +2006,7 @@
             }
 
             describe('network token', () => {
-                prepareEach(async () => {
+                beforeEach(async () => {
                     await initLegacySystem(false);
                     const amount = BigNumber.from(100_000);
                     await baseToken.transfer(provider.address, amount);
