--- conflicted
+++ resolved
@@ -49,48 +49,8 @@
         });
     });
 
-<<<<<<< HEAD
-    describe('pending withdrawals', () => {
-        let network: BancorNetwork;
-
-        beforeEach(async () => {
-            network = await Contracts.BancorNetwork.deploy(dummy.address);
-            await network.initialize();
-        });
-
-        it('should revert when a non-owner attempts to set the external protection wallet', async () => {
-            await expect(network.connect(nonOwner).initializePendingWithdrawals(dummy.address)).to.be.revertedWith(
-                'ERR_ACCESS_DENIED'
-            );
-        });
-
-        it('should revert when attempting to reinitialize the pending withdrawals contract', async () => {
-            await expect(network.initializePendingWithdrawals(ZERO_ADDRESS)).to.be.revertedWith('ERR_INVALID_ADDRESS');
-        });
-
-        it('should revert when attempting to reinitialize the pending withdrawals contract', async () => {
-            await network.initializePendingWithdrawals(dummy.address);
-
-            await expect(network.initializePendingWithdrawals(dummy.address)).to.be.revertedWith(
-                'ERR_ALREADY_INITIALIZED'
-            );
-        });
-
-        it('should allow initializing the pending withdrawals contract', async () => {
-            expect(await network.pendingWithdrawals()).to.equal(ZERO_ADDRESS);
-
-            await network.initializePendingWithdrawals(dummy.address);
-
-            expect(await network.pendingWithdrawals()).to.equal(dummy.address);
-        });
-    });
-
     describe('external protection wallet', async () => {
         let newExternalProtectionWallet: TokenHolderUpgradeable;
-=======
-    describe('protection wallet', async () => {
-        let newProtectionWallet: TokenHolderUpgradeable;
->>>>>>> 03d1dd4c
         let network: BancorNetwork;
 
         beforeEach(async () => {
