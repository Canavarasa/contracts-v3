import { AsyncReturnType } from '../../components/ContractBuilder';
import Contracts from '../../components/Contracts';
import {
    DSToken,
    TokenHolder,
    LiquidityProtectionSettings,
    LiquidityProtectionStats,
    LiquidityProtectionStore,
    LiquidityProtectionSystemStore,
    TestCheckpointStore,
    TestLiquidityProtection,
    TestStandardPoolConverter,
    TokenGovernance
} from '../../components/LegacyContracts';
import {
    BancorNetworkInformation,
    BancorVault,
    ExternalProtectionVault,
    IERC20,
    NetworkSettings,
    PoolToken,
    PoolTokenFactory,
    TestBancorNetwork,
    TestFlashLoanRecipient,
    TestMasterPool,
    TestPendingWithdrawals,
    TestPoolCollection,
    TestPoolCollectionUpgrader
} from '../../typechain-types';
import { expectRole, roles } from '../helpers/AccessControl';
import { FeeTypes, MAX_UINT256, NATIVE_TOKEN_ADDRESS, PPM_RESOLUTION, ZERO_ADDRESS } from '../helpers/Constants';
import { BNT, ETH, TKN } from '../helpers/Constants';
import {
    createPool,
    createPoolCollection,
    createSystem,
    depositToPool,
    initWithdraw,
    setupSimplePool,
    PoolSpec,
    specToString
} from '../helpers/Factory';
<<<<<<< HEAD
import { permitContractSignature } from '../helpers/Permit';
import { shouldHaveGap } from '../helpers/Proxy';
import { latest } from '../helpers/Time';
import { toWei, toPPM } from '../helpers/Types';
=======
import { createLegacySystem } from '../helpers/LegacyFactory';
import { permitSignature } from '../helpers/Permit';
import { shouldHaveGap } from '../helpers/Proxy';
import { latest, duration } from '../helpers/Time';
import { toDecimal, toWei } from '../helpers/Types';
>>>>>>> 545c0124
import {
    createTokenBySymbol,
    createWallet,
    errorMessageTokenExceedsAllowance,
    getBalance,
    getTransactionCost,
    transfer,
    TokenWithAddress
} from '../helpers/Utils';
import { SignerWithAddress } from '@nomiclabs/hardhat-ethers/signers';
import { expect } from 'chai';
import Decimal from 'decimal.js';
import { BigNumber, ContractTransaction, Signer, utils, Wallet } from 'ethers';
import { ethers, waffle } from 'hardhat';
import { camelCase } from 'lodash';

const {
    Upgradeable: UpgradeableRoles,
    BancorNetwork: BancorNetworkRoles,
    ExternalProtectionVault: ExternalProtectionVaultRoles
} = roles;
const { solidityKeccak256, formatBytes32String } = utils;

describe('BancorNetwork', () => {
    let deployer: SignerWithAddress;
    let nonOwner: SignerWithAddress;

    const INITIAL_RATE = { n: BigNumber.from(1), d: BigNumber.from(2) };

    shouldHaveGap('BancorNetwork', '_masterPool');

    before(async () => {
        [deployer, nonOwner] = await ethers.getSigners();
    });

    const trade = async (
        trader: SignerWithAddress,
        sourceToken: TokenWithAddress,
        targetToken: TokenWithAddress,
        amount: BigNumber,
        minReturnAmount: BigNumber,
        deadline: BigNumber,
        beneficiary: string,
        network: TestBancorNetwork
    ) => {
        let value = BigNumber.from(0);
        if (sourceToken.address === NATIVE_TOKEN_ADDRESS) {
            value = amount;
        } else {
            const reserveToken = await Contracts.TestERC20Token.attach(sourceToken.address);

            await reserveToken.transfer(await trader.getAddress(), amount);
            await reserveToken.connect(trader).approve(network.address, amount);
        }

        return network
            .connect(trader)
            .trade(sourceToken.address, targetToken.address, amount, minReturnAmount, deadline, beneficiary, {
                value
            });
    };

    describe('construction', () => {
        let network: TestBancorNetwork;
        let networkSettings: NetworkSettings;
        let networkToken: IERC20;
        let networkTokenGovernance: TokenGovernance;
        let govTokenGovernance: TokenGovernance;
        let masterPool: TestMasterPool;
        let poolCollectionUpgrader: TestPoolCollectionUpgrader;
        let masterVault: BancorVault;
        let externalProtectionVault: ExternalProtectionVault;
        let pendingWithdrawals: TestPendingWithdrawals;
        let masterPoolToken: PoolToken;

        beforeEach(async () => {
            ({
                network,
                networkSettings,
                networkToken,
                networkTokenGovernance,
                govTokenGovernance,
                masterPool,
                poolCollectionUpgrader,
                masterVault,
                externalProtectionVault,
                pendingWithdrawals,
                masterPoolToken
            } = await createSystem());
        });

        it('should revert when attempting to create with an invalid network token governance contract', async () => {
            await expect(
                Contracts.BancorNetwork.deploy(
                    ZERO_ADDRESS,
                    govTokenGovernance.address,
                    networkSettings.address,
                    masterVault.address,
                    externalProtectionVault.address,
                    masterPoolToken.address
                )
            ).to.be.revertedWith('InvalidAddress');
        });

        it('should revert when attempting to create with an invalid governance token governance contract', async () => {
            await expect(
                Contracts.BancorNetwork.deploy(
                    networkTokenGovernance.address,
                    ZERO_ADDRESS,
                    networkSettings.address,
                    masterVault.address,
                    externalProtectionVault.address,
                    masterPoolToken.address
                )
            ).to.be.revertedWith('InvalidAddress');
        });

        it('should revert when attempting to create with an invalid network settings contract', async () => {
            await expect(
                Contracts.BancorNetwork.deploy(
                    networkTokenGovernance.address,
                    govTokenGovernance.address,
                    ZERO_ADDRESS,
                    masterVault.address,
                    externalProtectionVault.address,
                    masterPoolToken.address
                )
            ).to.be.revertedWith('InvalidAddress');
        });

        it('should revert when attempting to create with an invalid master vault contract', async () => {
            await expect(
                Contracts.BancorNetwork.deploy(
                    networkTokenGovernance.address,
                    govTokenGovernance.address,
                    networkSettings.address,
                    ZERO_ADDRESS,
                    externalProtectionVault.address,
                    masterPoolToken.address
                )
            ).to.be.revertedWith('InvalidAddress');
        });

        it('should revert when attempting to create with an invalid external protection vault contract', async () => {
            const { networkTokenGovernance, govTokenGovernance, networkSettings, masterVault, masterPoolToken } =
                await createSystem();

            await expect(
                Contracts.BancorNetwork.deploy(
                    networkTokenGovernance.address,
                    govTokenGovernance.address,
                    networkSettings.address,
                    masterVault.address,
                    ZERO_ADDRESS,
                    masterPoolToken.address
                )
            ).to.be.revertedWith('InvalidAddress');
        });

        it('should revert when attempting to create with an invalid master pool token contract', async () => {
            await expect(
                Contracts.BancorNetwork.deploy(
                    networkTokenGovernance.address,
                    govTokenGovernance.address,
                    networkSettings.address,
                    masterVault.address,
                    externalProtectionVault.address,
                    ZERO_ADDRESS
                )
            ).to.be.revertedWith('InvalidAddress');
        });

        it('should revert when attempting to initialize with an invalid master pool contract', async () => {
            const network = await Contracts.BancorNetwork.deploy(
                networkTokenGovernance.address,
                govTokenGovernance.address,
                networkSettings.address,
                masterVault.address,
                externalProtectionVault.address,
                masterPoolToken.address
            );

            await expect(
                network.initialize(ZERO_ADDRESS, pendingWithdrawals.address, poolCollectionUpgrader.address)
            ).to.be.revertedWith('InvalidAddress');
        });

        it('should revert when attempting to initialize with an invalid pending withdrawals contract', async () => {
            const network = await Contracts.BancorNetwork.deploy(
                networkTokenGovernance.address,
                govTokenGovernance.address,
                networkSettings.address,
                masterVault.address,
                externalProtectionVault.address,
                masterPoolToken.address
            );

            await expect(
                network.initialize(masterPool.address, ZERO_ADDRESS, poolCollectionUpgrader.address)
            ).to.be.revertedWith('InvalidAddress');
        });

        it('should revert when attempting to initialize with an invalid pool collection upgrader contract', async () => {
            const network = await Contracts.BancorNetwork.deploy(
                networkTokenGovernance.address,
                govTokenGovernance.address,
                networkSettings.address,
                masterVault.address,
                externalProtectionVault.address,
                masterPoolToken.address
            );

            await expect(
                network.initialize(masterPool.address, pendingWithdrawals.address, ZERO_ADDRESS)
            ).to.be.revertedWith('InvalidAddress');
        });

        it('should revert when attempting to reinitialize', async () => {
            await expect(
                network.initialize(masterPool.address, pendingWithdrawals.address, poolCollectionUpgrader.address)
            ).to.be.revertedWith('Initializable: contract is already initialized');
        });

        it('should be properly initialized', async () => {
            expect(await network.version()).to.equal(1);

            await expectRole(network, UpgradeableRoles.ROLE_ADMIN, UpgradeableRoles.ROLE_ADMIN, [deployer.address]);

            expect(await network.poolCollections()).to.be.empty;
            expect(await network.liquidityPools()).to.be.empty;
            expect(await network.isPoolValid(networkToken.address)).to.be.true;
        });
    });

    describe('pool collections', () => {
        let networkSettings: NetworkSettings;
        let network: TestBancorNetwork;
        let networkToken: IERC20;
        let poolTokenFactory: PoolTokenFactory;
        let poolCollection: TestPoolCollection;
        let poolCollectionUpgrader: TestPoolCollectionUpgrader;
        let poolType: number;

        beforeEach(async () => {
            ({ network, networkToken, networkSettings, poolTokenFactory, poolCollection, poolCollectionUpgrader } =
                await createSystem());

            poolType = await poolCollection.poolType();
        });

        describe('adding new pool collection', () => {
            it('should revert when a non-owner attempts to add a new pool collection', async () => {
                await expect(network.connect(nonOwner).addPoolCollection(poolCollection.address)).to.be.revertedWith(
                    'AccessDenied'
                );
            });

            it('should revert when attempting to add an invalid pool collection', async () => {
                await expect(network.connect(nonOwner).addPoolCollection(ZERO_ADDRESS)).to.be.revertedWith(
                    'InvalidAddress'
                );
            });

            it('should add a new pool collections', async () => {
                expect(await network.poolCollections()).to.be.empty;
                expect(await network.latestPoolCollection(poolType)).to.equal(ZERO_ADDRESS);

                const res = await network.addPoolCollection(poolCollection.address);
                await expect(res).to.emit(network, 'PoolCollectionAdded').withArgs(poolType, poolCollection.address);
                await expect(res)
                    .to.emit(network, 'LatestPoolCollectionReplaced')
                    .withArgs(poolType, ZERO_ADDRESS, poolCollection.address);

                expect(await network.poolCollections()).to.have.members([poolCollection.address]);
                expect(await network.latestPoolCollection(poolType)).to.equal(poolCollection.address);
            });

            context('with an existing pool collection', () => {
                beforeEach(async () => {
                    await network.addPoolCollection(poolCollection.address);
                });

                it('should revert when attempting to add the same pool collection', async () => {
                    await expect(network.addPoolCollection(poolCollection.address)).to.be.revertedWith('AlreadyExists');
                });

                it('should revert when attempting to add a pool collection with the same version', async () => {
                    const newPoolCollection = await createPoolCollection(
                        network,
                        networkToken,
                        networkSettings,
                        poolTokenFactory,
                        poolCollectionUpgrader,
                        await poolCollection.version()
                    );

                    await expect(network.addPoolCollection(newPoolCollection.address)).to.be.revertedWith(
                        'AlreadyExists'
                    );
                });

                it('should add a new pool collection with the same type', async () => {
                    expect(await network.poolCollections()).to.have.members([poolCollection.address]);

                    const newPoolCollection = await createPoolCollection(
                        network,
                        networkToken,
                        networkSettings,
                        poolTokenFactory,
                        poolCollectionUpgrader,
                        (await poolCollection.version()) + 1
                    );
                    const poolType = await newPoolCollection.poolType();

                    const res = await network.addPoolCollection(newPoolCollection.address);
                    await expect(res)
                        .to.emit(network, 'PoolCollectionAdded')
                        .withArgs(poolType, newPoolCollection.address);
                    await expect(res)
                        .to.emit(network, 'LatestPoolCollectionReplaced')
                        .withArgs(poolType, poolCollection.address, newPoolCollection.address);

                    expect(await network.poolCollections()).to.have.members([
                        poolCollection.address,
                        newPoolCollection.address
                    ]);
                });
            });
        });

        describe('removing existing pool collections', () => {
            beforeEach(async () => {
                await network.addPoolCollection(poolCollection.address);
            });

            it('should add another new pool collection with the same type', async () => {
                expect(await network.poolCollections()).to.have.members([poolCollection.address]);

                const newPoolCollection = await createPoolCollection(
                    network,
                    networkToken,
                    networkSettings,
                    poolTokenFactory,
                    poolCollectionUpgrader,
                    (await poolCollection.version()) + 1
                );
                const poolType = await newPoolCollection.poolType();

                const res = await network.addPoolCollection(newPoolCollection.address);
                await expect(res).to.emit(network, 'PoolCollectionAdded').withArgs(poolType, newPoolCollection.address);
                await expect(res)
                    .to.emit(network, 'LatestPoolCollectionReplaced')
                    .withArgs(poolType, poolCollection.address, newPoolCollection.address);

                expect(await network.poolCollections()).to.have.members([
                    poolCollection.address,
                    newPoolCollection.address
                ]);
            });

            it('should revert when a attempting to remove a pool with a non-existing alternative pool collection', async () => {
                const newPoolCollection = await createPoolCollection(
                    network,
                    networkToken,
                    networkSettings,
                    poolTokenFactory,
                    poolCollectionUpgrader,
                    (await poolCollection.version()) + 1
                );
                await expect(
                    network.removePoolCollection(poolCollection.address, newPoolCollection.address)
                ).to.be.revertedWith('DoesNotExist');
            });

            context('with an exiting alternative pool collection', () => {
                let newPoolCollection: TestPoolCollection;
                let lastCollection: TestPoolCollection;

                beforeEach(async () => {
                    newPoolCollection = await createPoolCollection(
                        network,
                        networkToken,
                        networkSettings,
                        poolTokenFactory,
                        poolCollectionUpgrader,
                        (await poolCollection.version()) + 1
                    );
                    lastCollection = await createPoolCollection(
                        network,
                        networkToken,
                        networkSettings,
                        poolTokenFactory,
                        poolCollectionUpgrader,
                        (await newPoolCollection.version()) + 1
                    );

                    await network.addPoolCollection(newPoolCollection.address);
                    await network.addPoolCollection(lastCollection.address);
                });

                it('should revert when a non-owner attempts to remove an existing pool collection', async () => {
                    await expect(
                        network
                            .connect(nonOwner)
                            .removePoolCollection(poolCollection.address, newPoolCollection.address)
                    ).to.be.revertedWith('AccessDenied');
                });

                it('should revert when attempting to remove a non-existing pool collection', async () => {
                    await expect(
                        network.removePoolCollection(ZERO_ADDRESS, newPoolCollection.address)
                    ).to.be.revertedWith('InvalidAddress');

                    const otherCollection = await createPoolCollection(
                        network,
                        networkToken,
                        networkSettings,
                        poolTokenFactory,
                        poolCollectionUpgrader
                    );
                    await expect(
                        network.removePoolCollection(otherCollection.address, newPoolCollection.address)
                    ).to.be.revertedWith('DoesNotExist');
                });

                it('should remove an existing pool collection', async () => {
                    expect(await network.poolCollections()).to.have.members([
                        poolCollection.address,
                        newPoolCollection.address,
                        lastCollection.address
                    ]);
                    expect(await network.latestPoolCollection(poolType)).to.equal(lastCollection.address);

                    const res = await network.removePoolCollection(poolCollection.address, newPoolCollection.address);
                    await expect(res)
                        .to.emit(network, 'PoolCollectionRemoved')
                        .withArgs(poolType, poolCollection.address);
                    await expect(res)
                        .to.emit(network, 'LatestPoolCollectionReplaced')
                        .withArgs(poolType, lastCollection.address, newPoolCollection.address);

                    expect(await network.poolCollections()).to.have.members([
                        newPoolCollection.address,
                        lastCollection.address
                    ]);
                    expect(await network.latestPoolCollection(poolType)).to.equal(newPoolCollection.address);

                    const res2 = await network.removePoolCollection(newPoolCollection.address, lastCollection.address);
                    await expect(res2)
                        .to.emit(network, 'PoolCollectionRemoved')
                        .withArgs(poolType, newPoolCollection.address);
                    await expect(res2)
                        .to.emit(network, 'LatestPoolCollectionReplaced')
                        .withArgs(poolType, newPoolCollection.address, lastCollection.address);

                    expect(await network.poolCollections()).to.have.members([lastCollection.address]);
                    expect(await network.latestPoolCollection(poolType)).to.equal(lastCollection.address);

                    const res3 = await network.removePoolCollection(lastCollection.address, ZERO_ADDRESS);
                    await expect(res3)
                        .to.emit(network, 'PoolCollectionRemoved')
                        .withArgs(poolType, lastCollection.address);
                    await expect(res3)
                        .to.emit(network, 'LatestPoolCollectionReplaced')
                        .withArgs(poolType, lastCollection.address, ZERO_ADDRESS);

                    expect(await network.poolCollections()).to.be.empty;
                    expect(await network.latestPoolCollection(poolType)).to.equal(ZERO_ADDRESS);
                });

                it('should revert when attempting to remove a pool collection with associated pools', async () => {
                    const reserveToken = await Contracts.TestERC20Token.deploy(TKN, TKN, BigNumber.from(1_000_000));
                    await createPool(reserveToken, network, networkSettings, lastCollection);

                    await expect(
                        network.removePoolCollection(lastCollection.address, newPoolCollection.address)
                    ).to.be.revertedWith('NotEmpty');
                });

                it.skip('should revert when attempting to remove a pool collection with an alternative with a different type', async () => {});
            });
        });

        describe('setting the latest pool collections', () => {
            let newPoolCollection: TestPoolCollection;

            beforeEach(async () => {
                newPoolCollection = await createPoolCollection(
                    network,
                    networkToken,
                    networkSettings,
                    poolTokenFactory,
                    poolCollectionUpgrader,
                    (await poolCollection.version()) + 1
                );

                await network.addPoolCollection(newPoolCollection.address);
                await network.addPoolCollection(poolCollection.address);
            });

            it('should revert when a non-owner attempts to set the latest pool collection', async () => {
                await expect(
                    network.connect(nonOwner).setLatestPoolCollection(poolCollection.address)
                ).to.be.revertedWith('AccessDenied');
            });

            it('should revert when attempting to set the latest pool collection to an invalid pool collection', async () => {
                await expect(network.connect(nonOwner).setLatestPoolCollection(ZERO_ADDRESS)).to.be.revertedWith(
                    'InvalidAddress'
                );

                const newPoolCollection2 = await createPoolCollection(
                    network,
                    networkToken,
                    networkSettings,
                    poolTokenFactory,
                    poolCollectionUpgrader
                );
                await expect(network.setLatestPoolCollection(newPoolCollection2.address)).to.be.revertedWith(
                    'DoesNotExist'
                );
            });

            it('should ignore setting to the same latest pool collection', async () => {
                await network.setLatestPoolCollection(newPoolCollection.address);

                const res = await network.setLatestPoolCollection(newPoolCollection.address);
                await expect(res).not.to.emit(network, 'LatestPoolCollectionReplaced');
            });

            it('should set the latest pool collection', async () => {
                expect(await network.latestPoolCollection(poolType)).to.equal(poolCollection.address);

                const res = await network.setLatestPoolCollection(newPoolCollection.address);
                await expect(res)
                    .to.emit(network, 'LatestPoolCollectionReplaced')
                    .withArgs(poolType, poolCollection.address, newPoolCollection.address);

                expect(await network.latestPoolCollection(poolType)).to.equal(newPoolCollection.address);

                const res2 = await network.setLatestPoolCollection(poolCollection.address);
                await expect(res2)
                    .to.emit(network, 'LatestPoolCollectionReplaced')
                    .withArgs(poolType, newPoolCollection.address, poolCollection.address);

                expect(await network.latestPoolCollection(poolType)).to.equal(poolCollection.address);
            });
        });
    });

    describe('create pool', () => {
        let reserveToken: TokenWithAddress;
        let network: TestBancorNetwork;
        let networkSettings: NetworkSettings;
        let networkToken: IERC20;
        let poolCollection: TestPoolCollection;
        let poolType: number;

        const testCreatePool = async (symbol: string) => {
            beforeEach(async () => {
                ({ network, networkSettings, networkToken, poolCollection } = await createSystem());

                if (symbol === BNT) {
                    reserveToken = networkToken;
                } else {
                    reserveToken = await createTokenBySymbol(symbol);
                }

                poolType = await poolCollection.poolType();
            });

            it('should revert when attempting to create a pool for an invalid reserve token', async () => {
                await expect(network.createPool(poolType, ZERO_ADDRESS)).to.be.revertedWith('InvalidAddress');
            });

            it('should revert when attempting to create a pool for an unsupported type', async () => {
                await expect(network.createPool(BigNumber.from(12345), reserveToken.address)).to.be.revertedWith(
                    'InvalidType'
                );
            });

            context('with an associated pool collection', () => {
                beforeEach(async () => {
                    await network.addPoolCollection(poolCollection.address);
                });

                context('with a whitelisted token', () => {
                    beforeEach(async () => {
                        await networkSettings.addTokenToWhitelist(reserveToken.address);
                    });

                    it('should create a pool', async () => {
                        expect(await network.isPoolValid(reserveToken.address)).to.be.false;
                        expect(await network.collectionByPool(reserveToken.address)).to.equal(ZERO_ADDRESS);
                        expect(await network.liquidityPools()).to.be.empty;
                        expect(await poolCollection.isPoolValid(reserveToken.address)).to.be.false;

                        const res = await network.createPool(poolType, reserveToken.address);
                        await expect(res)
                            .to.emit(network, 'PoolAdded')
                            .withArgs(poolType, reserveToken.address, poolCollection.address);

                        expect(await network.isPoolValid(reserveToken.address)).to.be.true;
                        expect(await network.collectionByPool(reserveToken.address)).to.equal(poolCollection.address);
                        expect(await network.liquidityPools()).to.have.members([reserveToken.address]);
                        expect(await poolCollection.isPoolValid(reserveToken.address)).to.be.true;
                    });

                    it('should revert when attempting to create a pool for the same reserve token twice', async () => {
                        await network.createPool(poolType, reserveToken.address);
                        await expect(network.createPool(poolType, reserveToken.address)).to.be.revertedWith(
                            'AlreadyExists'
                        );
                    });
                });
            });
        };

        for (const symbol of [ETH, TKN]) {
            context(symbol, () => {
                testCreatePool(symbol);
            });
        }

        context(BNT, () => {
            beforeEach(async () => {
                ({ network, networkToken } = await createSystem());
            });

            it('should revert when attempting to create a pool', async () => {
                await expect(network.createPool(BigNumber.from(1), networkToken.address)).to.be.revertedWith(
                    'InvalidToken'
                );
            });
        });
    });

    describe('upgrade pool', () => {
        let network: TestBancorNetwork;
        let networkInformation: BancorNetworkInformation;
        let networkSettings: NetworkSettings;
        let networkToken: IERC20;
        let pendingWithdrawals: TestPendingWithdrawals;
        let poolTokenFactory: PoolTokenFactory;
        let poolCollection: TestPoolCollection;
        let poolCollectionUpgrader: TestPoolCollectionUpgrader;
        let targetPoolCollection: TestPoolCollection;

        const MIN_RETURN_AMOUNT = BigNumber.from(1);
        const MIN_LIQUIDITY_FOR_TRADING = toWei(BigNumber.from(100_000));

        const reserveTokenSymbols = [TKN, ETH, TKN];
        let reserveTokenAddresses: string[];

        const setTime = async (time: number) => {
            await network.setTime(time);
            await pendingWithdrawals.setTime(time);
        };

        const setup = async () => {
            ({
                network,
                networkInformation,
                networkSettings,
                networkToken,
                pendingWithdrawals,
                poolCollection,
                poolCollectionUpgrader,
                poolTokenFactory
            } = await createSystem());

            await networkSettings.setMinLiquidityForTrading(MIN_LIQUIDITY_FOR_TRADING);

            reserveTokenAddresses = [];

            for (const symbol of reserveTokenSymbols) {
                const { token } = await setupSimplePool(
                    {
                        symbol,
                        balance: toWei(BigNumber.from(50_000_000)),
                        initialRate: INITIAL_RATE
                    },
                    deployer,
                    network,
                    networkInformation,
                    networkSettings,
                    poolCollection
                );

                reserveTokenAddresses.push(token.address);
            }

            targetPoolCollection = await createPoolCollection(
                network,
                networkToken,
                networkSettings,
                poolTokenFactory,
                poolCollectionUpgrader,
                (await poolCollection.version()) + 1
            );

            await network.addPoolCollection(targetPoolCollection.address);
            await network.setLatestPoolCollection(targetPoolCollection.address);

            await depositToPool(deployer, networkToken, toWei(BigNumber.from(100_000)), network);

            await network.setTime(await latest());
        };

        beforeEach(async () => {
            await waffle.loadFixture(setup);
        });

        it('should revert when attempting to upgrade already upgraded pools', async () => {
            await network.upgradePools(reserveTokenAddresses);

            await expect(network.upgradePools(reserveTokenAddresses)).to.be.revertedWith('InvalidPoolCollection');
        });

        it('should revert when attempting to upgrade invalid pools', async () => {
            const reserveTokenAddresses2 = [ZERO_ADDRESS, ZERO_ADDRESS, ...reserveTokenAddresses, ZERO_ADDRESS];
            await expect(network.upgradePools(reserveTokenAddresses2)).to.be.revertedWith('InvalidPool');
        });

        it('should upgrade pools', async () => {
            expect(await poolCollection.poolCount()).to.equal(reserveTokenAddresses.length);
            expect(await targetPoolCollection.poolCount()).to.equal(BigNumber.from(0));

            for (const reserveTokenAddress of reserveTokenAddresses) {
                expect(await network.collectionByPool(reserveTokenAddress)).to.equal(poolCollection.address);
            }

            await network.upgradePools(reserveTokenAddresses);

            expect(await poolCollection.poolCount()).to.equal(BigNumber.from(0));
            expect(await targetPoolCollection.poolCount()).to.equal(reserveTokenAddresses.length);

            for (const reserveTokenAddress of reserveTokenAddresses) {
                const isETH = reserveTokenAddress === NATIVE_TOKEN_ADDRESS;

                expect(await network.collectionByPool(reserveTokenAddress)).to.equal(targetPoolCollection.address);

                // perform deposit, withdraw, and trade sanity checks
                const token = { address: reserveTokenAddress };
                const pool = await targetPoolCollection.poolData(reserveTokenAddress);
                const poolToken = await Contracts.PoolToken.attach(pool.poolToken);

                const prevPoolTokenBalance = await poolToken.balanceOf(deployer.address);
                await depositToPool(deployer, token, toWei(BigNumber.from(1_000_000)), network);
                expect(await poolToken.balanceOf(deployer.address)).to.be.gte(prevPoolTokenBalance);

                const poolTokenAmount = await toWei(BigNumber.from(1));
                const { id, creationTime } = await initWithdraw(
                    deployer,
                    pendingWithdrawals,
                    poolToken,
                    poolTokenAmount
                );
                expect(await poolToken.balanceOf(deployer.address)).to.be.gte(
                    prevPoolTokenBalance.sub(poolTokenAmount)
                );

                let prevTokenBalance = await getBalance(token, deployer);
                const withdrawalDuration =
                    (await pendingWithdrawals.lockDuration()) + (await pendingWithdrawals.withdrawalWindowDuration());
                await setTime(creationTime + withdrawalDuration - 1);

                await network.withdraw(id);
                await expect(await getBalance(token, deployer)).to.be.gte(prevTokenBalance);

                const tradeAmount = toWei(BigNumber.from(1));

                let prevNetworkTokenBalance = await networkToken.balanceOf(deployer.address);
                prevTokenBalance = await getBalance(token, deployer);

                let transactionCost = BigNumber.from(0);
                const res = await trade(
                    deployer,
                    token,
                    networkToken,
                    tradeAmount,
                    MIN_RETURN_AMOUNT,
                    MAX_UINT256,
                    ZERO_ADDRESS,
                    network
                );

                if (isETH) {
                    transactionCost = await getTransactionCost(res);
                }

                expect(await networkToken.balanceOf(deployer.address)).to.be.gte(prevNetworkTokenBalance);
                expect(await getBalance(token, deployer)).to.equal(
                    prevTokenBalance.sub(tradeAmount.add(transactionCost))
                );

                prevNetworkTokenBalance = await networkToken.balanceOf(deployer.address);
                prevTokenBalance = await getBalance(token, deployer);

                transactionCost = BigNumber.from(0);
                const res2 = await trade(
                    deployer,
                    networkToken,
                    token,
                    tradeAmount,
                    MIN_RETURN_AMOUNT,
                    MAX_UINT256,
                    ZERO_ADDRESS,
                    network
                );

                if (isETH) {
                    transactionCost = await getTransactionCost(res2);
                }

                expect(await getBalance(token, deployer)).to.be.gte(prevTokenBalance.sub(transactionCost));
                expect(await networkToken.balanceOf(deployer.address)).to.equal(
                    prevNetworkTokenBalance.sub(tradeAmount)
                );
            }
        });
    });

    describe('deposit', () => {
        let networkTokenGovernance: TokenGovernance;
        let govTokenGovernance: TokenGovernance;
        let network: TestBancorNetwork;
        let networkSettings: NetworkSettings;
        let networkToken: IERC20;
        let govToken: IERC20;
        let masterPool: TestMasterPool;
        let poolCollection: TestPoolCollection;
        let masterVault: BancorVault;
        let pendingWithdrawals: TestPendingWithdrawals;
        let masterPoolToken: PoolToken;

        const MAX_DEVIATION = toPPM(1);
        const MINTING_LIMIT = toWei(BigNumber.from(10_000_000));
        const WITHDRAWAL_FEE = toPPM(5);
        const MIN_LIQUIDITY_FOR_TRADING = toWei(BigNumber.from(100_000));
        const DEPOSIT_LIMIT = toWei(BigNumber.from(100_000_000));

        const setup = async () => {
            ({
                networkTokenGovernance,
                govTokenGovernance,
                network,
                networkSettings,
                networkToken,
                govToken,
                masterPool,
                poolCollection,
                masterVault,
                pendingWithdrawals,
                masterPoolToken
            } = await createSystem());

            await networkSettings.setAverageRateMaxDeviationPPM(MAX_DEVIATION);
            await networkSettings.setWithdrawalFeePPM(WITHDRAWAL_FEE);
            await networkSettings.setMinLiquidityForTrading(MIN_LIQUIDITY_FOR_TRADING);
        };

        beforeEach(async () => {
            await waffle.loadFixture(setup);
        });

        const testDeposits = (symbol: string) => {
            const isNetworkToken = symbol === BNT;
            const isETH = symbol === ETH;

            let poolToken: PoolToken;
            let token: TokenWithAddress;

            beforeEach(async () => {
                if (isNetworkToken) {
                    token = networkToken;
                } else {
                    token = await createTokenBySymbol(symbol);
                }

                if (isNetworkToken) {
                    poolToken = masterPoolToken;
                } else {
                    poolToken = await createPool(token, network, networkSettings, poolCollection);

                    await networkSettings.setPoolMintingLimit(token.address, MINTING_LIMIT);

                    await poolCollection.setDepositLimit(token.address, DEPOSIT_LIMIT);
                    await poolCollection.setInitialRate(token.address, INITIAL_RATE);
                }

                await setTime((await latest()).toNumber());
            });

            const setTime = async (time: number) => {
                await network.setTime(time);
                await pendingWithdrawals.setTime(time);
            };

            const verifyDeposit = async (
                provider: Signer | Wallet,
                sender: Signer | Wallet,
                amount: BigNumber,
                deposit: (amount: BigNumber) => Promise<ContractTransaction>
            ) => {
                const providerAddress = await provider.getAddress();
                const senderAddress = await sender.getAddress();

                const contextId = solidityKeccak256(
                    ['address', 'uint32', 'address', 'address', 'uint256'],
                    [senderAddress, await network.currentTime(), providerAddress, token.address, amount]
                );

                const prevPoolTokenTotalSupply = await poolToken.totalSupply();
                const prevProviderPoolTokenBalance = await poolToken.balanceOf(providerAddress);

                const prevProviderTokenBalance = await getBalance(token, providerAddress);
                const prevSenderTokenBalance = await getBalance(token, senderAddress);
                const prevVaultTokenBalance = await getBalance(token, masterVault.address);

                const prevNetworkTokenTotalSupply = await networkToken.totalSupply();
                const prevVaultNetworkTokenBalance = await networkToken.balanceOf(masterVault.address);

                const prevGovTotalSupply = await govToken.totalSupply();
                const prevProviderGovTokenBalance = await govToken.balanceOf(providerAddress);
                const prevSenderGovTokenBalance = await govToken.balanceOf(senderAddress);

                let expectedPoolTokenAmount;
                let transactionCost = BigNumber.from(0);

                if (isNetworkToken) {
                    expectedPoolTokenAmount = amount
                        .mul(await poolToken.totalSupply())
                        .div(await masterPool.stakedBalance());

                    const res = await deposit(amount);

                    await expect(res)
                        .to.emit(network, 'NetworkTokenDeposited')
                        .withArgs(contextId, providerAddress, amount, expectedPoolTokenAmount, expectedPoolTokenAmount);

                    await expect(res)
                        .to.emit(network, 'TotalLiquidityUpdated')
                        .withArgs(
                            contextId,
                            token.address,
                            await poolToken.totalSupply(),
                            await masterPool.stakedBalance(),
                            await getBalance(token, masterVault.address)
                        );

                    expect(await poolToken.totalSupply()).to.equal(prevPoolTokenTotalSupply);

                    expect(await getBalance(token, masterVault.address)).to.equal(prevVaultTokenBalance);

                    expect(await networkToken.totalSupply()).to.equal(prevNetworkTokenTotalSupply.sub(amount));

                    expect(await govToken.totalSupply()).to.equal(prevGovTotalSupply.add(expectedPoolTokenAmount));
                    expect(await govToken.balanceOf(providerAddress)).to.equal(
                        prevProviderGovTokenBalance.add(expectedPoolTokenAmount)
                    );
                } else {
                    const prevPoolLiquidity = await poolCollection.poolLiquidity(token.address);

                    if (prevPoolTokenTotalSupply.isZero()) {
                        expectedPoolTokenAmount = amount;
                    } else {
                        expectedPoolTokenAmount = amount
                            .mul(prevPoolTokenTotalSupply)
                            .div(prevPoolLiquidity.stakedBalance);
                    }

                    const res = await deposit(amount);

                    if (isETH) {
                        transactionCost = await getTransactionCost(res);
                    }

                    await expect(res)
                        .to.emit(network, 'BaseTokenDeposited')
                        .withArgs(
                            contextId,
                            token.address,
                            providerAddress,
                            poolCollection.address,
                            amount,
                            expectedPoolTokenAmount
                        );

                    const poolLiquidity = await poolCollection.poolLiquidity(token.address);

                    await expect(res)
                        .to.emit(network, 'TotalLiquidityUpdated')
                        .withArgs(
                            contextId,
                            token.address,
                            await poolToken.totalSupply(),
                            poolLiquidity.stakedBalance,
                            await getBalance(token, masterVault.address)
                        );

                    await expect(res)
                        .to.emit(network, 'TotalLiquidityUpdated')
                        .withArgs(
                            contextId,
                            networkToken.address,
                            await masterPoolToken.totalSupply(),
                            await masterPool.stakedBalance(),
                            await networkToken.balanceOf(masterVault.address)
                        );

                    await expect(res)
                        .to.emit(network, 'TradingLiquidityUpdated')
                        .withArgs(contextId, token.address, token.address, poolLiquidity.baseTokenTradingLiquidity);

                    await expect(res)
                        .to.emit(network, 'TradingLiquidityUpdated')
                        .withArgs(
                            contextId,
                            token.address,
                            networkToken.address,
                            poolLiquidity.networkTokenTradingLiquidity
                        );

                    expect(await poolToken.totalSupply()).to.equal(
                        prevPoolTokenTotalSupply.add(expectedPoolTokenAmount)
                    );

                    expect(await getBalance(token, masterVault.address)).to.equal(prevVaultTokenBalance.add(amount));

                    // expect a few network tokens to be minted to the vault
                    expect(await networkToken.totalSupply()).to.be.gte(prevNetworkTokenTotalSupply);
                    expect(await networkToken.balanceOf(masterVault.address)).to.be.gte(prevVaultNetworkTokenBalance);

                    expect(await govToken.totalSupply()).to.equal(prevGovTotalSupply);
                    expect(await govToken.balanceOf(providerAddress)).to.equal(prevProviderGovTokenBalance);
                }

                expect(await poolToken.balanceOf(providerAddress)).to.equal(
                    prevProviderPoolTokenBalance.add(expectedPoolTokenAmount)
                );

                if (provider !== sender) {
                    expect(await getBalance(token, providerAddress)).to.equal(prevProviderTokenBalance);

                    expect(await govToken.balanceOf(senderAddress)).to.equal(prevSenderGovTokenBalance);
                }

                expect(await getBalance(token, senderAddress)).to.equal(
                    prevSenderTokenBalance.sub(amount).sub(transactionCost)
                );
            };

            const testDeposit = () => {
                context('regular deposit', () => {
                    enum Method {
                        Deposit,
                        DepositFor
                    }

                    let provider: SignerWithAddress;

                    before(async () => {
                        [, provider] = await ethers.getSigners();
                    });

                    it('should revert when attempting to deposit for an invalid provider', async () => {
                        await expect(
                            network.depositFor(ZERO_ADDRESS, token.address, BigNumber.from(1))
                        ).to.be.revertedWith('InvalidAddress');
                    });

                    for (const method of [Method.Deposit, Method.DepositFor]) {
                        context(`using ${camelCase(Method[method])} method`, () => {
                            let sender: SignerWithAddress;

                            before(async () => {
                                switch (method) {
                                    case Method.Deposit:
                                        sender = provider;

                                        break;

                                    case Method.DepositFor:
                                        sender = deployer;

                                        break;
                                }
                            });

                            interface Overrides {
                                value?: BigNumber;
                                poolAddress?: string;
                            }

                            const deposit = async (amount: BigNumber, overrides: Overrides = {}) => {
                                let { value, poolAddress = token.address } = overrides;

                                if (!value) {
                                    value = BigNumber.from(0);
                                    if (isETH) {
                                        value = amount;
                                    }
                                }

                                switch (method) {
                                    case Method.Deposit:
                                        return network.connect(sender).deposit(poolAddress, amount, { value });

                                    case Method.DepositFor:
                                        return network
                                            .connect(sender)
                                            .depositFor(provider.address, poolAddress, amount, { value });
                                }
                            };

                            it('should revert when attempting to deposit an invalid amount', async () => {
                                await expect(deposit(BigNumber.from(0))).to.be.revertedWith('ZeroValue');
                            });

                            it('should revert when attempting to deposit to an invalid pool', async () => {
                                await expect(
                                    deposit(BigNumber.from(1), { poolAddress: ZERO_ADDRESS })
                                ).to.be.revertedWith('InvalidAddress');
                            });

                            it('should revert when attempting to deposit into a pool that does not exist', async () => {
                                token = await createTokenBySymbol(TKN);

                                await expect(deposit(BigNumber.from(1))).to.be.revertedWith('InvalidToken');
                            });

                            const testDepositAmount = async (amount: BigNumber) => {
                                const test = async () => verifyDeposit(provider, sender, amount, deposit);

                                context(`${amount} tokens`, () => {
                                    if (!isETH) {
                                        beforeEach(async () => {
                                            const reserveToken = await Contracts.TestERC20Token.attach(token.address);
                                            await reserveToken.transfer(sender.address, amount);
                                        });

                                        it('should revert when attempting to deposit without approving the network', async () => {
                                            await expect(deposit(amount)).to.be.revertedWith(
                                                errorMessageTokenExceedsAllowance(symbol)
                                            );
                                        });
                                    }

                                    context('with an approval', () => {
                                        if (!isETH) {
                                            beforeEach(async () => {
                                                const reserveToken = await Contracts.TestERC20Token.attach(
                                                    token.address
                                                );
                                                await reserveToken.connect(sender).approve(network.address, amount);
                                            });
                                        }

                                        if (isNetworkToken) {
                                            context('with requested liquidity', () => {
                                                beforeEach(async () => {
                                                    const contextId = formatBytes32String('CTX');

                                                    const reserveToken = await createTokenBySymbol(TKN);

                                                    await createPool(
                                                        reserveToken,
                                                        network,
                                                        networkSettings,
                                                        poolCollection
                                                    );
                                                    await networkSettings.setPoolMintingLimit(
                                                        reserveToken.address,
                                                        MINTING_LIMIT
                                                    );

                                                    await network.requestLiquidityT(
                                                        contextId,
                                                        reserveToken.address,
                                                        amount
                                                    );
                                                });

                                                it('should complete a deposit', async () => {
                                                    await test();
                                                });
                                            });
                                        } else {
                                            context('when there is no unallocated network token liquidity', () => {
                                                beforeEach(async () => {
                                                    await networkSettings.setPoolMintingLimit(
                                                        token.address,
                                                        BigNumber.from(0)
                                                    );
                                                });

                                                context('with a whitelisted token', async () => {
                                                    it('should complete a deposit', async () => {
                                                        await test();
                                                    });
                                                });

                                                context('with non-whitelisted token', async () => {
                                                    beforeEach(async () => {
                                                        await networkSettings.removeTokenFromWhitelist(token.address);
                                                    });

                                                    it('should revert when attempting to deposit', async () => {
                                                        const amount = BigNumber.from(1000);

                                                        await expect(deposit(amount)).to.be.revertedWith(
                                                            'NotWhitelisted'
                                                        );
                                                    });
                                                });
                                            });

                                            context('when there is enough unallocated network token liquidity', () => {
                                                beforeEach(async () => {
                                                    await networkSettings.setPoolMintingLimit(
                                                        token.address,
                                                        MAX_UINT256
                                                    );
                                                });

                                                context('with non-whitelisted token', async () => {
                                                    beforeEach(async () => {
                                                        await networkSettings.removeTokenFromWhitelist(token.address);
                                                    });

                                                    it('should revert when attempting to deposit', async () => {
                                                        const amount = BigNumber.from(1000);

                                                        await expect(deposit(amount)).to.be.revertedWith(
                                                            'NetworkLiquidityDisabled'
                                                        );
                                                    });
                                                });

                                                context('when spot rate is unstable', () => {
                                                    beforeEach(async () => {
                                                        const spotRate = {
                                                            n: toWei(BigNumber.from(1_000_000)),
                                                            d: toWei(BigNumber.from(10_000_000))
                                                        };

                                                        const { stakedBalance } = await poolCollection.poolLiquidity(
                                                            token.address
                                                        );
                                                        await poolCollection.setTradingLiquidityT(token.address, {
                                                            networkTokenTradingLiquidity: spotRate.n,
                                                            baseTokenTradingLiquidity: spotRate.d,
                                                            tradingLiquidityProduct: spotRate.n.mul(spotRate.d),
                                                            stakedBalance
                                                        });
                                                        await poolCollection.setAverageRateT(token.address, {
                                                            rate: {
                                                                n: spotRate.n.mul(PPM_RESOLUTION),
                                                                d: spotRate.d.mul(
                                                                    PPM_RESOLUTION + MAX_DEVIATION + toPPM(0.5)
                                                                )
                                                            },
                                                            time: BigNumber.from(0)
                                                        });

                                                        it('should revert when attempting to deposit', async () => {
                                                            const amount = BigNumber.from(1000);

                                                            await expect(deposit(amount)).to.be.revertedWith(
                                                                'NetworkLiquidityDisabled'
                                                            );
                                                        });
                                                    });
                                                });

                                                context('when spot rate is stable', () => {
                                                    if (isETH) {
                                                        // eslint-disable-next-line max-len
                                                        it('should revert when attempting to deposit a different amount than what was actually sent', async () => {
                                                            await expect(
                                                                deposit(amount, {
                                                                    value: amount.add(BigNumber.from(1))
                                                                })
                                                            ).to.be.revertedWith('EthAmountMismatch');

                                                            await expect(
                                                                deposit(amount, {
                                                                    value: amount.sub(BigNumber.from(1))
                                                                })
                                                            ).to.be.revertedWith('EthAmountMismatch');

                                                            await expect(
                                                                deposit(amount, { value: BigNumber.from(0) })
                                                            ).to.be.revertedWith('InvalidPool');
                                                        });
                                                    } else {
                                                        it('should revert when attempting to deposit ETH into a non ETH pool', async () => {
                                                            await expect(
                                                                deposit(amount, { value: BigNumber.from(1) })
                                                            ).to.be.revertedWith('InvalidPool');
                                                        });
                                                    }

                                                    it('should complete a deposit', async () => {
                                                        await test();
                                                    });

                                                    context(
                                                        'when close to the limit of the unallocated network token liquidity',
                                                        () => {
                                                            beforeEach(async () => {
                                                                await networkSettings.setPoolMintingLimit(
                                                                    token.address,
                                                                    BigNumber.from(1000)
                                                                );
                                                            });

                                                            it('should complete a deposit', async () => {
                                                                await test();
                                                            });
                                                        }
                                                    );
                                                });
                                            });
                                        }
                                    });
                                });
                            };

                            for (const amount of [
                                BigNumber.from(10),
                                BigNumber.from(10_000),
                                toWei(BigNumber.from(1_000_000))
                            ]) {
                                testDepositAmount(amount);
                            }
                        });
                    }
                });
            };

            const testDepositPermitted = () => {
                context('permitted deposit', () => {
                    enum Method {
                        DepositPermitted,
                        DepositForPermitted
                    }

                    const DEADLINE = MAX_UINT256;

                    let provider: Wallet;
                    let providerAddress: string;

                    beforeEach(async () => {
                        provider = await createWallet();
                        providerAddress = await provider.getAddress();
                    });

                    it('should revert when attempting to deposit for an invalid provider', async () => {
                        const amount = BigNumber.from(1);
                        const { v, r, s } = await permitContractSignature(
                            provider,
                            token.address,
                            network,
                            networkToken,
                            amount,
                            DEADLINE
                        );

                        await expect(
                            network.depositForPermitted(ZERO_ADDRESS, token.address, amount, DEADLINE, v, r, s)
                        ).to.be.revertedWith('InvalidAddress');
                    });

                    for (const method of [Method.DepositPermitted, Method.DepositForPermitted]) {
                        context(`using ${camelCase(Method[method])} method`, () => {
                            let sender: Wallet;
                            let senderAddress: string;

                            beforeEach(async () => {
                                switch (method) {
                                    case Method.DepositPermitted:
                                        sender = provider;

                                        break;

                                    case Method.DepositForPermitted:
                                        sender = await createWallet();

                                        break;
                                }

                                senderAddress = await sender.getAddress();
                            });

                            interface Overrides {
                                poolAddress?: string;
                            }

                            const deposit = async (amount: BigNumber, overrides: Overrides = {}) => {
                                const { poolAddress = token.address } = overrides;

                                const { v, r, s } = await permitContractSignature(
                                    sender,
                                    poolAddress,
                                    network,
                                    networkToken,
                                    amount,
                                    DEADLINE
                                );

                                switch (method) {
                                    case Method.DepositPermitted:
                                        return network
                                            .connect(sender)
                                            .depositPermitted(poolAddress, amount, DEADLINE, v, r, s);

                                    case Method.DepositForPermitted:
                                        return network
                                            .connect(sender)
                                            .depositForPermitted(
                                                providerAddress,
                                                poolAddress,
                                                amount,
                                                DEADLINE,
                                                v,
                                                r,
                                                s
                                            );
                                }
                            };

                            it('should revert when attempting to deposit an invalid amount', async () => {
                                await expect(deposit(BigNumber.from(0))).to.be.revertedWith('ZeroValue');
                            });

                            it('should revert when attempting to deposit to an invalid pool', async () => {
                                await expect(
                                    deposit(BigNumber.from(1), { poolAddress: ZERO_ADDRESS })
                                ).to.be.revertedWith('InvalidAddress');
                            });

                            it('should revert when attempting to deposit into a pool that does not exist', async () => {
                                const token2 = await createTokenBySymbol(TKN);

                                await expect(
                                    deposit(BigNumber.from(1), {
                                        poolAddress: token2.address
                                    })
                                ).to.be.revertedWith('InvalidToken');
                            });

                            const testDepositAmount = async (amount: BigNumber) => {
                                const test = async () => verifyDeposit(provider, sender, amount, deposit);

                                context(`${amount} tokens`, () => {
                                    if (isNetworkToken || isETH) {
                                        it('should revert when attempting to deposit', async () => {
                                            await expect(deposit(amount)).to.be.revertedWith('PermitUnsupported');
                                        });

                                        return;
                                    }

                                    beforeEach(async () => {
                                        const reserveToken = await Contracts.TestERC20Token.attach(token.address);
                                        await reserveToken.transfer(senderAddress, amount);
                                    });

                                    context('when there is no unallocated network token liquidity', () => {
                                        beforeEach(async () => {
                                            await networkSettings.setPoolMintingLimit(token.address, BigNumber.from(0));
                                        });

                                        context('with a whitelisted token', async () => {
                                            it('should complete a deposit', async () => {
                                                await test();
                                            });
                                        });

                                        context('with non-whitelisted token', async () => {
                                            beforeEach(async () => {
                                                await networkSettings.removeTokenFromWhitelist(token.address);
                                            });

                                            it('should revert when attempting to deposit', async () => {
                                                const amount = BigNumber.from(1000);

                                                await expect(deposit(amount)).to.be.revertedWith('NotWhitelisted');
                                            });
                                        });
                                    });

                                    context('when there is enough unallocated network token liquidity', () => {
                                        beforeEach(async () => {
                                            await networkSettings.setPoolMintingLimit(token.address, MAX_UINT256);
                                        });

                                        context('with non-whitelisted token', async () => {
                                            beforeEach(async () => {
                                                await networkSettings.removeTokenFromWhitelist(token.address);
                                            });

                                            it('should revert when attempting to deposit', async () => {
                                                const amount = BigNumber.from(1000);

                                                await expect(deposit(amount)).to.be.revertedWith(
                                                    'NetworkLiquidityDisabled'
                                                );
                                            });
                                        });

                                        context('when spot rate is unstable', () => {
                                            beforeEach(async () => {
                                                const spotRate = {
                                                    n: toWei(BigNumber.from(1_000_000)),
                                                    d: toWei(BigNumber.from(10_000_000))
                                                };

                                                const { stakedBalance } = await poolCollection.poolLiquidity(
                                                    token.address
                                                );
                                                await poolCollection.setTradingLiquidityT(token.address, {
                                                    networkTokenTradingLiquidity: spotRate.n,
                                                    baseTokenTradingLiquidity: spotRate.d,
                                                    tradingLiquidityProduct: spotRate.n.mul(spotRate.d),
                                                    stakedBalance
                                                });
                                                await poolCollection.setAverageRateT(token.address, {
                                                    rate: {
                                                        n: spotRate.n.mul(PPM_RESOLUTION),
                                                        d: spotRate.d.mul(PPM_RESOLUTION + MAX_DEVIATION + toPPM(0.5))
                                                    },
                                                    time: BigNumber.from(0)
                                                });

                                                it('should revert when attempting to deposit', async () => {
                                                    const amount = BigNumber.from(1000);

                                                    await expect(deposit(amount)).to.be.revertedWith(
                                                        'NetworkLiquidityDisabled'
                                                    );
                                                });
                                            });
                                        });

                                        context('when spot rate is stable', () => {
                                            it('should complete a deposit', async () => {
                                                await test();
                                            });

                                            context(
                                                'when close to the limit of the unallocated network token liquidity',
                                                () => {
                                                    beforeEach(async () => {
                                                        await networkSettings.setPoolMintingLimit(
                                                            token.address,
                                                            BigNumber.from(1000)
                                                        );
                                                    });

                                                    it('should complete a deposit', async () => {
                                                        await test();
                                                    });
                                                }
                                            );
                                        });
                                    });
                                });
                            };

                            for (const amount of [
                                BigNumber.from(10),
                                BigNumber.from(10_000),
                                toWei(BigNumber.from(1_000_000))
                            ]) {
                                testDepositAmount(amount);
                            }
                        });
                    }
                });
            };

            testDeposit();
            testDepositPermitted();
        };

        for (const symbol of [BNT, ETH, TKN]) {
            context(symbol, () => {
                testDeposits(symbol);
            });
        }

        const testLiquidityMigration = (
            totalSupply: BigNumber,
            reserve1Amount: BigNumber,
            reserve2Amount: BigNumber,
            maxRelativeError: Decimal,
            maxOffset: { negative: number; positive: number }
        ) => {
            let now: BigNumber;
            let checkpointStore: TestCheckpointStore;
            let liquidityProtectionSettings: LiquidityProtectionSettings;
            let liquidityProtectionStore: LiquidityProtectionStore;
            let liquidityProtectionStats: LiquidityProtectionStats;
            let liquidityProtectionSystemStore: LiquidityProtectionSystemStore;
            let liquidityProtectionWallet: TokenHolder;
            let liquidityProtection: TestLiquidityProtection;
            let converter: TestStandardPoolConverter;
            let poolToken: DSToken;
            let baseToken: IERC20;
            let owner: SignerWithAddress;
            let provider: SignerWithAddress;

            const expectInRange = (x: BigNumber, y: BigNumber) => {
                expect(x).to.gte(y.sub(maxOffset.negative));
                expect(x).to.lte(y.add(maxOffset.positive));
            };

            const addProtectedLiquidity = async (
                poolTokenAddress: string,
                token: IERC20,
                tokenAddress: string,
                amount: BigNumber,
                isETH: boolean,
                from: SignerWithAddress
            ) => {
                let value = BigNumber.from(0);
                if (isETH) {
                    value = amount;
                } else {
                    await token.connect(from).approve(liquidityProtection.address, amount);
                }

                return liquidityProtection
                    .connect(from)
                    .addLiquidity(poolTokenAddress, tokenAddress, amount, { value });
            };

            const getProtection = async (protectionId: BigNumber) => {
                const protection = await liquidityProtectionStore.protectedLiquidity(protectionId);
                return {
                    provider: protection[0],
                    poolToken: protection[1],
                    reserveToken: protection[2],
                    poolAmount: protection[3],
                    reserveAmount: protection[4],
                    reserveRateN: protection[5],
                    reserveRateD: protection[6],
                    timestamp: protection[7]
                };
            };

            const getPoolStats = async (
                poolToken: TokenWithAddress,
                reserveToken: TokenWithAddress,
                isETH: boolean
            ) => {
                const poolTokenAddress = poolToken.address;
                const reserveTokenAddress = isETH ? NATIVE_TOKEN_ADDRESS : reserveToken.address;
                return {
                    totalPoolAmount: await liquidityProtectionStats.totalPoolAmount(poolTokenAddress),
                    totalReserveAmount: await liquidityProtectionStats.totalReserveAmount(
                        poolTokenAddress,
                        reserveTokenAddress
                    )
                };
            };

            const getProviderStats = async (
                provider: SignerWithAddress,
                poolToken: TokenWithAddress,
                reserveToken: TokenWithAddress,
                isETH: boolean
            ) => {
                const poolTokenAddress = poolToken.address;
                const reserveTokenAddress = isETH ? NATIVE_TOKEN_ADDRESS : reserveToken.address;
                return {
                    totalProviderAmount: await liquidityProtectionStats.totalProviderAmount(
                        provider.address,
                        poolTokenAddress,
                        reserveTokenAddress
                    ),
                    providerPools: await liquidityProtectionStats.providerPools(provider.address)
                };
            };

            const setTime = async (time: BigNumber) => {
                now = time;

                for (const t of [converter, checkpointStore, liquidityProtection]) {
                    if (t) {
                        await t.setTime(now);
                    }
                }
            };

            const initLegacySystem = async (isETH: boolean) => {
                [owner, provider] = await ethers.getSigners();

                baseToken = (await createTokenBySymbol(isETH ? ETH : TKN)) as IERC20;

                ({
                    checkpointStore,
                    liquidityProtectionStore,
                    liquidityProtectionStats,
                    liquidityProtectionSystemStore,
                    liquidityProtectionWallet,
                    liquidityProtectionSettings,
                    liquidityProtection,
                    poolToken,
                    converter
                } = await createLegacySystem(
                    owner,
                    network,
                    masterVault,
                    networkToken,
                    networkTokenGovernance,
                    govTokenGovernance,
                    baseToken
                ));

                await networkTokenGovernance.mint(owner.address, totalSupply);

                await liquidityProtectionSettings.setMinNetworkTokenLiquidityForMinting(BigNumber.from(100));
                await liquidityProtectionSettings.setMinNetworkCompensation(BigNumber.from(3));

                await network.grantRole(BancorNetworkRoles.ROLE_MIGRATION_MANAGER, liquidityProtection.address);
                await networkTokenGovernance.grantRole(roles.TokenGovernance.ROLE_MINTER, liquidityProtection.address);
                await govTokenGovernance.grantRole(roles.TokenGovernance.ROLE_MINTER, liquidityProtection.address);

                await createPool(baseToken, network, networkSettings, poolCollection);
                await networkSettings.setPoolMintingLimit(baseToken.address, MINTING_LIMIT);
                await poolCollection.setDepositLimit(baseToken.address, DEPOSIT_LIMIT);
                await poolCollection.setInitialRate(baseToken.address, INITIAL_RATE);

                await networkToken.approve(converter.address, reserve2Amount);

                let value = BigNumber.from(0);
                if (isETH) {
                    value = reserve1Amount;
                } else {
                    await baseToken.approve(converter.address, reserve1Amount);
                }

                await converter.addLiquidity(
                    [baseToken.address, networkToken.address],
                    [reserve1Amount, reserve2Amount],
                    1,
                    {
                        value: value
                    }
                );

                await liquidityProtectionSettings.addPoolToWhitelist(poolToken.address);

                await setTime(await latest());
            };

            for (const isETH of [false, true]) {
                describe(`base token (${isETH ? 'ETH' : 'ERC20'})`, () => {
                    beforeEach(async () => {
                        await initLegacySystem(isETH);
                        await addProtectedLiquidity(
                            poolToken.address,
                            baseToken,
                            baseToken.address,
                            BigNumber.from(1000),
                            isETH,
                            owner
                        );
                    });

                    it('verifies that the caller cannot migrate a position more than once in the same transaction', async () => {
                        const protectionId = (await liquidityProtectionStore.protectedLiquidityIds(owner.address))[0];
                        await liquidityProtection.setTime(now.add(duration.seconds(1)));
                        await expect(
                            liquidityProtection.migratePositions([protectionId, protectionId])
                        ).to.be.revertedWith('ERR_ACCESS_DENIED');
                    });

                    it('verifies that the caller cannot migrate a position more than once in different transactions', async () => {
                        const protectionId = (await liquidityProtectionStore.protectedLiquidityIds(owner.address))[0];
                        await liquidityProtection.setTime(now.add(duration.seconds(1)));
                        await liquidityProtection.migratePositions([protectionId]);
                        await expect(liquidityProtection.migratePositions([protectionId])).to.be.revertedWith(
                            'ERR_ACCESS_DENIED'
                        );
                    });

                    it('verifies that the caller can migrate positions', async () => {
                        const protectionId = (await liquidityProtectionStore.protectedLiquidityIds(owner.address))[0];
                        const protection = await getProtection(protectionId);

                        const prevPoolStats = await getPoolStats(poolToken, baseToken, isETH);
                        const prevProviderStats = await getProviderStats(owner, poolToken, baseToken, isETH);

                        const prevSystemBalance = await liquidityProtectionSystemStore.systemBalance(poolToken.address);

                        const prevVaultBaseBalance = await getBalance(baseToken, masterVault.address);
                        const prevVaultNetworkBalance = await getBalance(networkToken, masterVault.address);

                        await liquidityProtection.setTime(now.add(duration.seconds(1)));

                        const prevWalletBalance = await poolToken.balanceOf(liquidityProtectionWallet.address);
                        const prevBalance = await getBalance(baseToken, owner.address);
                        const prevGovBalance = await govToken.balanceOf(owner.address);

                        const res = await liquidityProtection.migratePositions([protectionId]);
                        const transactionCost = isETH ? await getTransactionCost(res) : BigNumber.from(0);

                        // verify protected liquidities
                        expect(await liquidityProtectionStore.protectedLiquidityIds(owner.address)).to.be.empty;

                        // verify stats
                        const poolStats = await getPoolStats(poolToken, baseToken, isETH);
                        expect(poolStats.totalPoolAmount).to.equal(
                            prevPoolStats.totalPoolAmount.sub(protection.poolAmount)
                        );
                        expect(poolStats.totalReserveAmount).to.equal(
                            prevPoolStats.totalReserveAmount.sub(protection.reserveAmount)
                        );

                        const providerStats = await getProviderStats(owner, poolToken, baseToken, isETH);
                        expect(providerStats.totalProviderAmount).to.equal(
                            prevProviderStats.totalProviderAmount.sub(protection.reserveAmount)
                        );
                        expect(providerStats.providerPools).to.deep.equal([poolToken.address]);

                        // verify balances
                        const systemBalance = await liquidityProtectionSystemStore.systemBalance(poolToken.address);
                        expectInRange(systemBalance, prevSystemBalance.sub(protection.poolAmount));

                        const vaultBaseBalance = await getBalance(baseToken, masterVault.address);
                        const vaultNetworkBalance = await getBalance(networkToken, masterVault.address);
                        expectInRange(vaultBaseBalance, prevVaultBaseBalance.add(protection.reserveAmount));
                        expectInRange(
                            vaultNetworkBalance,
                            prevVaultNetworkBalance.add(protection.reserveAmount.div(2))
                        );

                        const walletBalance = await poolToken.balanceOf(liquidityProtectionWallet.address);

                        // double since system balance was also liquidated
                        const delta = protection.poolAmount.mul(BigNumber.from(2));
                        expectInRange(walletBalance, prevWalletBalance.sub(delta));

                        const balance = await getBalance(baseToken, owner.address);
                        expect(balance).to.equal(prevBalance.sub(transactionCost));

                        const govBalance = await govToken.balanceOf(owner.address);
                        expect(govBalance).to.equal(prevGovBalance);

                        const protectionPoolBalance = await poolToken.balanceOf(liquidityProtection.address);
                        expect(protectionPoolBalance).to.equal(BigNumber.from(0));

                        const protectionBaseBalance = await getBalance(baseToken, liquidityProtection.address);
                        expect(protectionBaseBalance).to.equal(BigNumber.from(0));

                        const protectionNetworkBalance = await networkToken.balanceOf(liquidityProtection.address);
                        expect(protectionNetworkBalance).to.equal(BigNumber.from(0));
                    });

                    it('verifies that the owner can migrate system pool tokens', async () => {
                        const protectionId = (await liquidityProtectionStore.protectedLiquidityIds(owner.address))[0];
                        const protection = await getProtection(protectionId);

                        const prevSystemBalance = await liquidityProtectionSystemStore.systemBalance(poolToken.address);

                        const prevVaultBaseBalance = await getBalance(baseToken, masterVault.address);
                        const prevVaultNetworkBalance = await getBalance(networkToken, masterVault.address);

                        await liquidityProtection.setTime(now.add(duration.seconds(1)));

                        const prevGovBalance = await govToken.balanceOf(owner.address);

                        await liquidityProtection.migrateSystemPoolTokens([poolToken.address]);

                        // verify balances
                        const systemBalance = await liquidityProtectionSystemStore.systemBalance(poolToken.address);
                        expect(systemBalance).to.equal(prevSystemBalance.sub(protection.poolAmount));

                        const vaultBaseBalance = await getBalance(baseToken, masterVault.address);
                        const vaultNetworkBalance = await getBalance(networkToken, masterVault.address);
                        expect(vaultBaseBalance).to.equal(prevVaultBaseBalance.add(protection.reserveAmount.div(2)));
                        expect(vaultNetworkBalance).to.equal(prevVaultNetworkBalance);

                        const govBalance = await govToken.balanceOf(owner.address);
                        expect(govBalance).to.equal(prevGovBalance);

                        const protectionPoolBalance = await poolToken.balanceOf(liquidityProtection.address);
                        expect(protectionPoolBalance).to.equal(BigNumber.from(0));

                        const protectionBaseBalance = await getBalance(baseToken, liquidityProtection.address);
                        expect(protectionBaseBalance).to.equal(BigNumber.from(0));

                        const protectionNetworkBalance = await networkToken.balanceOf(liquidityProtection.address);
                        expect(protectionNetworkBalance).to.equal(BigNumber.from(0));
                    });
                });
            }

            describe('network token', () => {
                beforeEach(async () => {
                    await initLegacySystem(false);
                    const amount = BigNumber.from(100_000);
                    await baseToken.transfer(provider.address, amount);
                    await baseToken.connect(provider).approve(network.address, amount);
                    await network.connect(provider).deposit(baseToken.address, amount);

                    const amount1 = BigNumber.from(5000);
                    await baseToken.transfer(provider.address, amount1);
                    await addProtectedLiquidity(
                        poolToken.address,
                        baseToken,
                        baseToken.address,
                        amount1,
                        false,
                        provider
                    );

                    const amount2 = BigNumber.from(1000);
                    await addProtectedLiquidity(
                        poolToken.address,
                        networkToken,
                        networkToken.address,
                        amount2,
                        false,
                        owner
                    );
                });

                it('verifies that the caller cannot migrate a position more than once in the same transaction', async () => {
                    const protectionId = (await liquidityProtectionStore.protectedLiquidityIds(owner.address))[0];
                    await liquidityProtection.setTime(now.add(duration.seconds(1)));
                    await expect(liquidityProtection.migratePositions([protectionId, protectionId])).to.be.revertedWith(
                        'ERR_ACCESS_DENIED'
                    );
                });

                it('verifies that the caller cannot migrate a position more than once in different transactions', async () => {
                    const protectionId = (await liquidityProtectionStore.protectedLiquidityIds(owner.address))[0];
                    await liquidityProtection.setTime(now.add(duration.seconds(1)));
                    await liquidityProtection.migratePositions([protectionId]);
                    await expect(liquidityProtection.migratePositions([protectionId])).to.be.revertedWith(
                        'ERR_ACCESS_DENIED'
                    );
                });

                it('verifies that the caller can migrate positions', async () => {
                    const protectionId = (await liquidityProtectionStore.protectedLiquidityIds(owner.address))[0];
                    const protection = await getProtection(protectionId);

                    const prevPoolStats = await getPoolStats(poolToken, networkToken, false);
                    const prevProviderStats = await getProviderStats(owner, poolToken, networkToken, false);
                    const prevSystemBalance = await liquidityProtectionSystemStore.systemBalance(poolToken.address);
                    const prevWalletBalance = await poolToken.balanceOf(liquidityProtectionWallet.address);
                    const prevBalance = await getBalance(networkToken, owner.address);
                    const prevGovBalance = await govToken.balanceOf(owner.address);

                    const prevVaultBaseBalance = await getBalance(baseToken, masterVault.address);
                    const prevVaultNetworkBalance = await getBalance(networkToken, masterVault.address);

                    await liquidityProtection.setTime(now.add(duration.seconds(1)));
                    await liquidityProtection.migratePositions([protectionId]);

                    // verify protected liquidities
                    expect(await liquidityProtectionStore.protectedLiquidityIds(owner.address)).to.be.empty;

                    // verify stats
                    const poolStats = await getPoolStats(poolToken, networkToken, false);
                    expect(poolStats.totalPoolAmount).to.equal(prevSystemBalance.add(protection.poolAmount));
                    expect(poolStats.totalReserveAmount).to.equal(
                        prevPoolStats.totalReserveAmount.sub(protection.reserveAmount)
                    );

                    const providerStats = await getProviderStats(owner, poolToken, networkToken, false);
                    expect(providerStats.totalProviderAmount).to.equal(
                        prevProviderStats.totalProviderAmount.sub(protection.reserveAmount)
                    );
                    expect(prevProviderStats.providerPools).to.deep.equal([poolToken.address]);

                    // verify balances
                    const systemBalance = await liquidityProtectionSystemStore.systemBalance(poolToken.address);
                    expect(systemBalance).to.equal(prevSystemBalance.add(protection.poolAmount));

                    const vaultBaseBalance = await getBalance(baseToken, masterVault.address);
                    const vaultNetworkBalance = await getBalance(networkToken, masterVault.address);
                    expect(vaultBaseBalance).to.equal(prevVaultBaseBalance);
                    expect(vaultNetworkBalance).to.equal(prevVaultNetworkBalance);

                    const walletBalance = await poolToken.balanceOf(liquidityProtectionWallet.address);
                    expect(walletBalance).to.equal(prevWalletBalance);

                    const balance = await getBalance(networkToken, owner.address);
                    expect(balance).to.almostEqual(new Decimal(prevBalance.add(protection.reserveAmount).toString()), {
                        maxRelativeError
                    });

                    const govBalance = await govToken.balanceOf(owner.address);
                    expect(govBalance).to.equal(prevGovBalance);

                    const protectionPoolBalance = await poolToken.balanceOf(liquidityProtection.address);
                    expect(protectionPoolBalance).to.equal(BigNumber.from(0));

                    const protectionBaseBalance = await getBalance(baseToken, liquidityProtection.address);
                    expect(protectionBaseBalance).to.equal(BigNumber.from(0));

                    const protectionNetworkBalance = await networkToken.balanceOf(liquidityProtection.address);
                    expectInRange(protectionNetworkBalance, BigNumber.from(0));
                });
            });
        };

        for (const { totalSupply, reserve1Amount, reserve2Amount, maxRelativeError, maxOffset } of [
            {
                totalSupply: BigNumber.from(10_000_000),
                reserve1Amount: BigNumber.from(1_000_000),
                reserve2Amount: BigNumber.from(2_500_000),
                maxRelativeError: new Decimal('0.000000000000000000000001'),
                maxOffset: { negative: 0, positive: 0 }
            },
            {
                totalSupply: toWei(BigNumber.from(10_000_000)),
                reserve1Amount: BigNumber.from(1_000_000),
                reserve2Amount: BigNumber.from(2_500_000),
                maxRelativeError: new Decimal('0.000000000000000000000001'),
                maxOffset: { negative: 0, positive: 0 }
            },
            {
                totalSupply: BigNumber.from(10_000_000),
                reserve1Amount: toWei(BigNumber.from(1_000_000)),
                reserve2Amount: toWei(BigNumber.from(2_500_000)),
                maxRelativeError: new Decimal('0.000000000000000000000001003'),
                maxOffset: { negative: 1, positive: 1 }
            },
            {
                totalSupply: toWei(BigNumber.from(10_000_000)),
                reserve1Amount: toWei(BigNumber.from(1_000_000)),
                reserve2Amount: toWei(BigNumber.from(2_500_000)),
                maxRelativeError: new Decimal('0.000000000000000000000001'),
                maxOffset: { negative: 1, positive: 1 }
            }
        ]) {
            describe(`migrate liquidity (totalSupply = ${totalSupply}, reserve1Amount = ${reserve1Amount}, reserve2Amount = ${reserve2Amount})`, () => {
                testLiquidityMigration(totalSupply, reserve1Amount, reserve2Amount, maxRelativeError, maxOffset);
            });
        }
    });

    describe('withdraw', () => {
        let network: TestBancorNetwork;
        let networkSettings: NetworkSettings;
        let networkToken: IERC20;
        let govToken: IERC20;
        let masterPool: TestMasterPool;
        let poolCollection: TestPoolCollection;
        let masterVault: BancorVault;
        let pendingWithdrawals: TestPendingWithdrawals;
        let masterPoolToken: PoolToken;
        let externalProtectionVault: ExternalProtectionVault;

        const MAX_DEVIATION = toPPM(1);
        const MINTING_LIMIT = toWei(BigNumber.from(10_000_000));
        const WITHDRAWAL_FEE = toPPM(5);
        const MIN_LIQUIDITY_FOR_TRADING = toWei(BigNumber.from(100_000));

        const setTime = async (time: number) => {
            await network.setTime(time);
            await pendingWithdrawals.setTime(time);
        };

        const setup = async () => {
            ({
                network,
                networkSettings,
                networkToken,
                govToken,
                masterPool,
                poolCollection,
                masterVault,
                pendingWithdrawals,
                masterPoolToken,
                externalProtectionVault
            } = await createSystem());

            await networkSettings.setAverageRateMaxDeviationPPM(MAX_DEVIATION);
            await networkSettings.setWithdrawalFeePPM(WITHDRAWAL_FEE);
            await networkSettings.setMinLiquidityForTrading(MIN_LIQUIDITY_FOR_TRADING);

            await setTime((await latest()).toNumber());
        };

        beforeEach(async () => {
            await waffle.loadFixture(setup);
        });

        it('should revert when attempting to withdraw a non-existing withdrawal request', async () => {
            await expect(network.withdraw(BigNumber.from(12345))).to.be.revertedWith('AccessDenied');
        });

        const testWithdraw = async (symbol: string) => {
            const isNetworkToken = symbol === BNT;
            const isETH = symbol === ETH;

            context('with an initiated withdrawal request', () => {
                let provider: SignerWithAddress;
                let poolToken: PoolToken;
                let token: TokenWithAddress;
                let poolTokenAmount: BigNumber;
                let id: BigNumber;
                let creationTime: number;

                before(async () => {
                    [, provider] = await ethers.getSigners();
                });

                beforeEach(async () => {
                    if (isNetworkToken) {
                        token = networkToken;
                    } else {
                        token = await createTokenBySymbol(symbol);
                    }

                    // create a deposit
                    const amount = toWei(BigNumber.from(222_222_222));

                    if (isNetworkToken) {
                        poolToken = masterPoolToken;

                        const contextId = formatBytes32String('CTX');
                        const reserveToken = await createTokenBySymbol(TKN);
                        await networkSettings.setPoolMintingLimit(reserveToken.address, MAX_UINT256);

                        await network.requestLiquidityT(contextId, reserveToken.address, amount);
                    } else {
                        poolToken = await createPool(token, network, networkSettings, poolCollection);

                        await networkSettings.setPoolMintingLimit(token.address, MINTING_LIMIT);

                        await poolCollection.setDepositLimit(token.address, MAX_UINT256);
                        await poolCollection.setInitialRate(token.address, INITIAL_RATE);
                    }

                    await depositToPool(provider, token, amount, network);

                    poolTokenAmount = await poolToken.balanceOf(provider.address);

                    ({ id, creationTime } = await initWithdraw(
                        provider,
                        pendingWithdrawals,
                        poolToken,
                        await poolToken.balanceOf(provider.address)
                    ));
                });

                it('should revert when attempting to withdraw from a different provider', async () => {
                    await expect(network.connect(deployer).withdraw(id)).to.be.revertedWith('AccessDenied');
                });

                context('during the lock duration', () => {
                    beforeEach(async () => {
                        await setTime(creationTime + 1000);
                    });

                    it('should revert when attempting to withdraw', async () => {
                        await expect(network.connect(provider).withdraw(id)).to.be.revertedWith('WithdrawalNotAllowed');
                    });

                    context('after the withdrawal window duration', () => {
                        beforeEach(async () => {
                            const withdrawalDuration =
                                (await pendingWithdrawals.lockDuration()) +
                                (await pendingWithdrawals.withdrawalWindowDuration());
                            await setTime(creationTime + withdrawalDuration + 1);
                        });

                        it('should revert when attempting to withdraw', async () => {
                            await expect(network.connect(provider).withdraw(id)).to.be.revertedWith(
                                'WithdrawalNotAllowed'
                            );
                        });
                    });

                    context('during the withdrawal window duration', () => {
                        beforeEach(async () => {
                            const withdrawalDuration =
                                (await pendingWithdrawals.lockDuration()) +
                                (await pendingWithdrawals.withdrawalWindowDuration());
                            await setTime(creationTime + withdrawalDuration - 1);
                        });

                        if (isNetworkToken) {
                            it('should revert when attempting to withdraw without approving the governance token amount', async () => {
                                await expect(network.connect(provider).withdraw(id)).to.be.revertedWith(
                                    'ERR_UNDERFLOW'
                                );
                            });

                            it('should revert when attempting to withdraw with an insufficient governance token amount', async () => {
                                await govToken.connect(provider).transfer(deployer.address, BigNumber.from(1));
                                await govToken.connect(provider).approve(network.address, poolTokenAmount);

                                await expect(network.connect(provider).withdraw(id)).to.be.revertedWith(
                                    'ERR_UNDERFLOW'
                                );
                            });
                        }

                        context('with approvals', () => {
                            let contextId: string;

                            beforeEach(async () => {
                                contextId = solidityKeccak256(
                                    ['address', 'uint32', 'uint256'],
                                    [provider.address, await network.currentTime(), id]
                                );

                                if (isNetworkToken) {
                                    await govToken.connect(provider).approve(network.address, poolTokenAmount);
                                }
                            });

                            const test = async () => {
                                const prevPoolTokenTotalSupply = await poolToken.totalSupply();
                                const prevPoolPoolTokenBalance = await poolToken.balanceOf(masterPool.address);
                                const prevCollectionPoolTokenBalance = await poolToken.balanceOf(
                                    poolCollection.address
                                );
                                const prevProviderPoolTokenBalance = await poolToken.balanceOf(provider.address);

                                const prevProviderTokenBalance = await getBalance(token, provider.address);

                                const prevGovTotalSupply = await govToken.totalSupply();
                                const prevPoolGovTokenBalance = await govToken.balanceOf(masterPool.address);
                                const prevProviderGovTokenBalance = await govToken.balanceOf(provider.address);

                                let transactionCost = BigNumber.from(0);

                                if (isNetworkToken) {
                                    const withdrawalAmounts = await masterPool.withdrawalAmountsT(poolTokenAmount);

                                    const res = await network.connect(provider).withdraw(id);

                                    await expect(res)
                                        .to.emit(network, 'NetworkTokenWithdrawn')
                                        .withArgs(
                                            contextId,
                                            provider.address,
                                            withdrawalAmounts.networkTokenAmount,
                                            poolTokenAmount,
                                            poolTokenAmount,
                                            withdrawalAmounts.withdrawalFeeAmount
                                        );

                                    await expect(res)
                                        .to.emit(network, 'TotalLiquidityUpdated')
                                        .withArgs(
                                            contextId,
                                            token.address,
                                            await poolToken.totalSupply(),
                                            await masterPool.stakedBalance(),
                                            await getBalance(token, masterVault.address)
                                        );

                                    expect(await poolToken.totalSupply()).to.equal(prevPoolTokenTotalSupply);
                                    expect(await poolToken.balanceOf(masterPool.address)).to.equal(
                                        prevPoolPoolTokenBalance.add(poolTokenAmount)
                                    );

                                    expect(await govToken.totalSupply()).to.equal(
                                        prevGovTotalSupply.sub(poolTokenAmount)
                                    );

                                    expect(await govToken.balanceOf(provider.address)).to.equal(
                                        prevProviderGovTokenBalance.sub(poolTokenAmount)
                                    );
                                } else {
                                    const withdrawalAmounts = await poolCollection.poolWithdrawalAmountsT(
                                        token.address,
                                        poolTokenAmount,
                                        await getBalance(token, masterVault.address),
                                        await getBalance(token, externalProtectionVault.address)
                                    );

                                    const res = await network.connect(provider).withdraw(id);

                                    if (isETH) {
                                        transactionCost = await getTransactionCost(res);
                                    }

                                    await expect(res)
                                        .to.emit(network, 'BaseTokenWithdrawn')
                                        .withArgs(
                                            contextId,
                                            token.address,
                                            provider.address,
                                            poolCollection.address,
                                            withdrawalAmounts.baseTokenAmountToTransferFromVaultToProvider.add(
                                                withdrawalAmounts.baseTokenAmountToTransferFromExternalProtectionVaultToProvider
                                            ),
                                            poolTokenAmount,
                                            withdrawalAmounts.baseTokenAmountToTransferFromExternalProtectionVaultToProvider,
                                            withdrawalAmounts.networkTokenAmountToMintForProvider,
                                            withdrawalAmounts.baseTokenWithdrawalFeeAmount
                                        );

                                    const poolLiquidity = await poolCollection.poolLiquidity(token.address);

                                    await expect(res)
                                        .to.emit(network, 'TotalLiquidityUpdated')
                                        .withArgs(
                                            contextId,
                                            token.address,
                                            await poolToken.totalSupply(),
                                            poolLiquidity.stakedBalance,
                                            await getBalance(token, masterVault.address)
                                        );

                                    await expect(res)
                                        .to.emit(network, 'TradingLiquidityUpdated')
                                        .withArgs(
                                            contextId,
                                            token.address,
                                            token.address,
                                            poolLiquidity.baseTokenTradingLiquidity
                                        );

                                    await expect(res)
                                        .to.emit(network, 'TradingLiquidityUpdated')
                                        .withArgs(
                                            contextId,
                                            token.address,
                                            networkToken.address,
                                            poolLiquidity.networkTokenTradingLiquidity
                                        );

                                    expect(await poolToken.totalSupply()).to.equal(
                                        prevPoolTokenTotalSupply.sub(poolTokenAmount)
                                    );
                                    expect(await poolToken.balanceOf(masterPool.address)).to.equal(
                                        prevPoolPoolTokenBalance
                                    );

                                    expect(await govToken.totalSupply()).to.equal(prevGovTotalSupply);
                                    expect(await govToken.balanceOf(provider.address)).to.equal(
                                        prevProviderGovTokenBalance
                                    );
                                }

                                expect(await poolToken.balanceOf(poolCollection.address)).to.equal(
                                    prevCollectionPoolTokenBalance
                                );
                                expect(await poolToken.balanceOf(provider.address)).to.equal(
                                    prevProviderPoolTokenBalance
                                );

                                expect(await govToken.balanceOf(masterPool.address)).to.equal(prevPoolGovTokenBalance);

                                // sanity test:
                                expect(await getBalance(token, provider.address)).to.be.gte(
                                    prevProviderTokenBalance.sub(transactionCost)
                                );

                                // TODO: test actual amounts
                                // TODO: test request/renounce liquidity
                                // TODO: test vault and external storage balances
                            };

                            if (isNetworkToken) {
                                it('should complete a withdraw', async () => {
                                    await test();
                                });
                            } else {
                                context('with non-whitelisted token', async () => {
                                    beforeEach(async () => {
                                        await networkSettings.removeTokenFromWhitelist(token.address);
                                    });

                                    it('should revert when attempting to withdraw', async () => {
                                        await expect(network.connect(provider).withdraw(id)).to.be.revertedWith(
                                            'NetworkLiquidityDisabled'
                                        );
                                    });
                                });

                                context('when spot rate is unstable', () => {
                                    beforeEach(async () => {
                                        const spotRate = {
                                            n: toWei(BigNumber.from(1_000_000)),
                                            d: toWei(BigNumber.from(10_000_000))
                                        };

                                        const { stakedBalance } = await poolCollection.poolLiquidity(token.address);
                                        await poolCollection.setTradingLiquidityT(token.address, {
                                            networkTokenTradingLiquidity: spotRate.n,
                                            baseTokenTradingLiquidity: spotRate.d,
                                            tradingLiquidityProduct: spotRate.n.mul(spotRate.d),
                                            stakedBalance
                                        });
                                        await poolCollection.setAverageRateT(token.address, {
                                            rate: {
                                                n: spotRate.n.mul(PPM_RESOLUTION),
                                                d: spotRate.d.mul(PPM_RESOLUTION + MAX_DEVIATION + toPPM(0.5))
                                            },
                                            time: BigNumber.from(0)
                                        });
                                    });

                                    it('should revert when attempting to withdraw', async () => {
                                        await expect(network.connect(provider).withdraw(id)).to.be.revertedWith(
                                            'NetworkLiquidityDisabled'
                                        );
                                    });
                                });

                                context('when spot rate is stable', () => {
                                    it('should complete a withdraw', async () => {
                                        await test();
                                    });
                                });
                            }
                        });
                    });
                });
            });
        };

        for (const symbol of [BNT, ETH, TKN]) {
            context(symbol, () => {
                testWithdraw(symbol);
            });
        }
    });

    describe('trade', () => {
        let network: TestBancorNetwork;
        let networkInformation: BancorNetworkInformation;
        let networkSettings: NetworkSettings;
        let networkToken: IERC20;
        let masterPool: TestMasterPool;
        let poolCollection: TestPoolCollection;
        let masterVault: BancorVault;

        const MIN_LIQUIDITY_FOR_TRADING = toWei(BigNumber.from(100_000));
        const NETWORK_TOKEN_LIQUIDITY = toWei(BigNumber.from(100_000));
        const MIN_RETURN_AMOUNT = BigNumber.from(1);

        let sourceToken: TokenWithAddress;
        let targetToken: TokenWithAddress;

        let trader: Wallet;

        beforeEach(async () => {
            ({ network, networkInformation, networkSettings, networkToken, masterPool, poolCollection, masterVault } =
                await createSystem());

            await networkSettings.setMinLiquidityForTrading(MIN_LIQUIDITY_FOR_TRADING);
        });

        const setupPools = async (source: PoolSpec, target: PoolSpec) => {
            trader = await createWallet();

            ({ token: sourceToken } = await setupSimplePool(
                source,
                deployer,
                network,
                networkInformation,
                networkSettings,
                poolCollection
            ));

            ({ token: targetToken } = await setupSimplePool(
                target,
                deployer,
                network,
                networkInformation,
                networkSettings,
                poolCollection
            ));

            await depositToPool(deployer, networkToken, NETWORK_TOKEN_LIQUIDITY, network);

            await network.setTime(await latest());
        };

        interface TradeOverrides {
            value?: BigNumber;
            minReturnAmount?: BigNumber;
            deadline?: BigNumber;
            beneficiary?: string;
            sourceTokenAddress?: string;
            targetTokenAddress?: string;
        }

        const trade = async (amount: BigNumber, overrides: TradeOverrides = {}) => {
            let {
                value,
                minReturnAmount = MIN_RETURN_AMOUNT,
                deadline = MAX_UINT256,
                beneficiary = ZERO_ADDRESS,
                sourceTokenAddress = sourceToken.address,
                targetTokenAddress = targetToken.address
            } = overrides;

            if (!value) {
                value = BigNumber.from(0);
                if (sourceTokenAddress === NATIVE_TOKEN_ADDRESS) {
                    value = amount;
                }
            }

            return network
                .connect(trader)
                .trade(sourceTokenAddress, targetTokenAddress, amount, minReturnAmount, deadline, beneficiary, {
                    value
                });
        };

        interface TradePermittedOverrides {
            minReturnAmount?: BigNumber;
            deadline?: BigNumber;
            beneficiary?: string;
            sourceTokenAddress?: string;
            targetTokenAddress?: string;
            approvedAmount?: BigNumber;
        }

        const tradePermitted = async (amount: BigNumber, overrides: TradePermittedOverrides = {}) => {
            const {
                minReturnAmount = MIN_RETURN_AMOUNT,
                deadline = MAX_UINT256,
                beneficiary = ZERO_ADDRESS,
                sourceTokenAddress = sourceToken.address,
                targetTokenAddress = targetToken.address,
                approvedAmount = amount
            } = overrides;

            const { v, r, s } = await permitContractSignature(
                trader,
                sourceTokenAddress,
                network,
                networkToken,
                approvedAmount,
                deadline
            );

            return network
                .connect(trader)
                .tradePermitted(
                    sourceTokenAddress,
                    targetTokenAddress,
                    amount,
                    minReturnAmount,
                    deadline,
                    beneficiary,
                    v,
                    r,
                    s
                );
        };

        const verifyTrade = async (
            trader: Signer | Wallet,
            beneficiaryAddress: string,
            amount: BigNumber,
            trade: (
                amount: BigNumber,
                options: TradeOverrides | TradePermittedOverrides
            ) => Promise<ContractTransaction>
        ) => {
            const isSourceETH = sourceToken.address === NATIVE_TOKEN_ADDRESS;
            const isTargetETH = targetToken.address === NATIVE_TOKEN_ADDRESS;
            const isSourceNetworkToken = sourceToken.address === networkToken.address;
            const isTargetNetworkToken = targetToken.address === networkToken.address;

            const traderAddress = await trader.getAddress();
            const minReturnAmount = MIN_RETURN_AMOUNT;
            const deadline = MAX_UINT256;
            const beneficiary = beneficiaryAddress !== ZERO_ADDRESS ? beneficiaryAddress : traderAddress;

            const contextId = solidityKeccak256(
                ['address', 'uint32', 'address', 'address', 'uint256', 'uint256', 'uint256', 'address'],
                [
                    traderAddress,
                    await network.currentTime(),
                    sourceToken.address,
                    targetToken.address,
                    amount,
                    minReturnAmount,
                    deadline,
                    beneficiary
                ]
            );

            const prevTraderSourceTokenAmount = await getBalance(sourceToken, traderAddress);
            const prevVaultSourceTokenAmount = await getBalance(sourceToken, masterVault.address);

            const prevBeneficiaryTargetTokenAmount = await getBalance(targetToken, beneficiary);
            const prevVaultTargetTokenAmount = await getBalance(targetToken, masterVault.address);

            const prevTraderNetworkTokenAmount = await getBalance(networkToken, traderAddress);
            const prevBeneficiaryNetworkTokenAmount = await getBalance(networkToken, beneficiary);
            const prevVaultNetworkTokenAmount = await getBalance(networkToken, masterVault.address);

            const prevMasterPoolStakedBalance = await masterPool.stakedBalance();

            let sourceTradeAmounts!: AsyncReturnType<TestBancorNetwork['callStatic']['tradePoolCollectionT']>;
            let tradeAmounts;
            if (isSourceNetworkToken || isTargetNetworkToken) {
                tradeAmounts = await network.callStatic.tradePoolCollectionT(
                    poolCollection.address,
                    sourceToken.address,
                    targetToken.address,
                    amount,
                    MIN_RETURN_AMOUNT
                );
            } else {
                sourceTradeAmounts = await network.callStatic.tradePoolCollectionT(
                    poolCollection.address,
                    sourceToken.address,
                    networkToken.address,
                    amount,
                    MIN_RETURN_AMOUNT
                );

                tradeAmounts = await network.callStatic.tradePoolCollectionT(
                    poolCollection.address,
                    networkToken.address,
                    targetToken.address,
                    sourceTradeAmounts.amount,
                    MIN_RETURN_AMOUNT
                );
            }

            const targetAmount = await networkInformation.tradeTargetAmount(
                sourceToken.address,
                targetToken.address,
                amount
            );
            expect(targetAmount).to.equal(tradeAmounts.amount);

            const res = await trade(amount, { minReturnAmount, beneficiary: beneficiaryAddress, deadline });

            const transactionCost = await getTransactionCost(res);

            const masterPoolStakedBalance = await masterPool.stakedBalance();

            if (isSourceNetworkToken) {
                const poolLiquidity = await poolCollection.poolLiquidity(targetToken.address);

                await expect(res)
                    .to.emit(network, 'TokensTraded')
                    .withArgs(
                        contextId,
                        targetToken.address,
                        networkToken.address,
                        targetToken.address,
                        amount,
                        tradeAmounts.amount,
                        traderAddress
                    );

                await expect(res)
                    .to.emit(network, 'FeesCollected')
                    .withArgs(
                        contextId,
                        targetToken.address,
                        FeeTypes.Trading,
                        tradeAmounts.feeAmount,
                        poolLiquidity.stakedBalance
                    );

                await expect(res)
                    .to.emit(network, 'TradingLiquidityUpdated')
                    .withArgs(
                        contextId,
                        targetToken.address,
                        targetToken.address,
                        poolLiquidity.baseTokenTradingLiquidity
                    );

                await expect(res)
                    .to.emit(network, 'TradingLiquidityUpdated')
                    .withArgs(
                        contextId,
                        targetToken.address,
                        networkToken.address,
                        poolLiquidity.networkTokenTradingLiquidity
                    );
            } else if (isTargetNetworkToken) {
                const poolLiquidity = await poolCollection.poolLiquidity(sourceToken.address);

                await expect(res)
                    .to.emit(network, 'TokensTraded')
                    .withArgs(
                        contextId,
                        sourceToken.address,
                        sourceToken.address,
                        networkToken.address,
                        amount,
                        tradeAmounts.amount,
                        traderAddress
                    );

                await expect(res)
                    .to.emit(network, 'FeesCollected')
                    .withArgs(
                        contextId,
                        targetToken.address,
                        FeeTypes.Trading,
                        tradeAmounts.feeAmount,
                        masterPoolStakedBalance
                    );

                await expect(res)
                    .to.emit(network, 'TradingLiquidityUpdated')
                    .withArgs(
                        contextId,
                        sourceToken.address,
                        sourceToken.address,
                        poolLiquidity.baseTokenTradingLiquidity
                    );

                await expect(res)
                    .to.emit(network, 'TradingLiquidityUpdated')
                    .withArgs(
                        contextId,
                        sourceToken.address,
                        networkToken.address,
                        poolLiquidity.networkTokenTradingLiquidity
                    );

                expect(masterPoolStakedBalance).to.equal(prevMasterPoolStakedBalance.add(tradeAmounts.feeAmount));
            } else {
                const sourcePoolLiquidity = await poolCollection.poolLiquidity(sourceToken.address);
                const targetPoolLiquidity = await poolCollection.poolLiquidity(targetToken.address);

                await expect(res)
                    .to.emit(network, 'TokensTraded')
                    .withArgs(
                        contextId,
                        sourceToken.address,
                        sourceToken.address,
                        networkToken.address,
                        amount,
                        sourceTradeAmounts.amount,
                        traderAddress
                    );

                await expect(res)
                    .to.emit(network, 'FeesCollected')
                    .withArgs(
                        contextId,
                        networkToken.address,
                        FeeTypes.Trading,
                        sourceTradeAmounts.feeAmount,
                        masterPoolStakedBalance
                    );

                await expect(res)
                    .to.emit(network, 'TradingLiquidityUpdated')
                    .withArgs(
                        contextId,
                        sourceToken.address,
                        sourceToken.address,
                        sourcePoolLiquidity.baseTokenTradingLiquidity
                    );

                await expect(res)
                    .to.emit(network, 'TradingLiquidityUpdated')
                    .withArgs(
                        contextId,
                        sourceToken.address,
                        networkToken.address,
                        sourcePoolLiquidity.networkTokenTradingLiquidity
                    );

                expect(masterPoolStakedBalance).to.equal(prevMasterPoolStakedBalance.add(sourceTradeAmounts.feeAmount));

                await expect(res)
                    .to.emit(network, 'TokensTraded')
                    .withArgs(
                        contextId,
                        targetToken.address,
                        networkToken.address,
                        targetToken.address,
                        sourceTradeAmounts.amount,
                        tradeAmounts.amount,
                        traderAddress
                    );

                await expect(res)
                    .to.emit(network, 'FeesCollected')
                    .withArgs(
                        contextId,
                        targetToken.address,
                        FeeTypes.Trading,
                        tradeAmounts.feeAmount,
                        targetPoolLiquidity.stakedBalance
                    );

                await expect(res)
                    .to.emit(network, 'TradingLiquidityUpdated')
                    .withArgs(
                        contextId,
                        targetToken.address,
                        targetToken.address,
                        targetPoolLiquidity.baseTokenTradingLiquidity
                    );

                await expect(res)
                    .to.emit(network, 'TradingLiquidityUpdated')
                    .withArgs(
                        contextId,
                        targetToken.address,
                        networkToken.address,
                        targetPoolLiquidity.networkTokenTradingLiquidity
                    );
            }

            expect(await getBalance(sourceToken, traderAddress)).to.equal(
                prevTraderSourceTokenAmount.sub(amount.add(isSourceETH ? transactionCost : BigNumber.from(0)))
            );
            expect(await getBalance(sourceToken, masterVault.address)).to.equal(prevVaultSourceTokenAmount.add(amount));

            expect(await getBalance(targetToken, beneficiary)).to.equal(
                prevBeneficiaryTargetTokenAmount.add(
                    targetAmount.sub(traderAddress === beneficiary && isTargetETH ? transactionCost : BigNumber.from(0))
                )
            );
            expect(await getBalance(targetToken, masterVault.address)).to.equal(
                prevVaultTargetTokenAmount.sub(targetAmount)
            );

            // if neither the source or the target tokens are the network token - ensure that no network
            // token amount has left the system
            if (!isSourceNetworkToken && !isTargetNetworkToken) {
                expect(await getBalance(networkToken, traderAddress)).to.equal(prevTraderNetworkTokenAmount);
                expect(await getBalance(networkToken, beneficiary)).to.equal(prevBeneficiaryNetworkTokenAmount);
                expect(await getBalance(networkToken, masterVault.address)).to.equal(prevVaultNetworkTokenAmount);
            }
        };

        const testTradesBasic = (source: PoolSpec, target: PoolSpec) => {
            const isSourceETH = source.symbol === ETH;
            const isSourceNetworkToken = source.symbol === BNT;

            context(`basic trades from ${source.symbol} to ${target.symbol}`, () => {
                const testAmount = BigNumber.from(1000);

                beforeEach(async () => {
                    await setupPools(source, target);

                    if (!isSourceETH) {
                        const reserveToken = await Contracts.TestERC20Token.attach(sourceToken.address);

                        await reserveToken.transfer(await trader.getAddress(), testAmount);
                        await reserveToken.connect(trader).approve(network.address, testAmount);
                    }
                });

                const options = !isSourceNetworkToken && !isSourceETH ? [false, true] : [false];
                for (const permitted of options) {
                    context(`${permitted ? 'regular' : 'permitted'} trade`, () => {
                        const tradeFunc = permitted ? tradePermitted : trade;

                        it('should revert when attempting to trade using an invalid source pool', async () => {
                            await expect(
                                tradeFunc(testAmount, { sourceTokenAddress: ZERO_ADDRESS })
                            ).to.be.revertedWith('InvalidAddress');
                            await expect(
                                tradePermitted(testAmount, { sourceTokenAddress: ZERO_ADDRESS })
                            ).to.be.revertedWith('InvalidAddress');
                        });

                        it('should revert when attempting to trade using an invalid target pool', async () => {
                            await expect(
                                tradeFunc(testAmount, { targetTokenAddress: ZERO_ADDRESS })
                            ).to.be.revertedWith('InvalidAddress');
                        });

                        it('should revert when attempting to trade using an invalid amount', async () => {
                            const amount = BigNumber.from(0);

                            await expect(tradeFunc(amount)).to.be.revertedWith('ZeroValue');
                        });

                        it('should revert when attempting to trade using an invalid minimum return amount', async () => {
                            const minReturnAmount = BigNumber.from(0);

                            await expect(tradeFunc(testAmount, { minReturnAmount })).to.be.revertedWith('ZeroValue');
                        });

                        it('should revert when attempting to trade using an expired deadline', async () => {
                            const deadline = (await latest()).sub(BigNumber.from(1000));

                            await expect(tradeFunc(testAmount, { deadline })).to.be.revertedWith(
                                permitted ? 'ERC20Permit: expired deadline' : 'DeadlineExpired'
                            );
                        });

                        it('should revert when attempting to trade using unsupported tokens', async () => {
                            const reserveToken2 = await Contracts.TestERC20Token.deploy(
                                TKN,
                                TKN,
                                BigNumber.from(1_000_000)
                            );

                            await reserveToken2.transfer(await trader.getAddress(), testAmount);
                            await reserveToken2.connect(trader).approve(network.address, testAmount);

                            // unknown source token
                            await expect(
                                trade(testAmount, { sourceTokenAddress: reserveToken2.address })
                            ).to.be.revertedWith('InvalidToken');

                            // unknown target token
                            await expect(
                                trade(testAmount, { targetTokenAddress: reserveToken2.address })
                            ).to.be.revertedWith('InvalidToken');
                        });

                        it('should revert when attempting to trade using same source and target tokens', async () => {
                            await expect(
                                trade(testAmount, { targetTokenAddress: sourceToken.address })
                            ).to.be.revertedWith('InvalidTokens');
                        });

                        it('should support a custom beneficiary', async () => {
                            const trader2 = (await ethers.getSigners())[9];
                            await verifyTrade(trader, trader2.address, testAmount, trade);
                        });
                    });
                }

                if (isSourceETH) {
                    it('should revert when attempting to trade a different amount than what was actually sent', async () => {
                        await expect(
                            trade(testAmount, {
                                value: testAmount.add(BigNumber.from(1))
                            })
                        ).to.be.revertedWith('EthAmountMismatch');

                        await expect(
                            trade(testAmount, {
                                value: testAmount.sub(BigNumber.from(1))
                            })
                        ).to.be.revertedWith('EthAmountMismatch');

                        await expect(trade(testAmount, { value: BigNumber.from(0) })).to.be.revertedWith('InvalidPool');
                    });
                } else {
                    it('should revert when passing ETH with a non ETH trade', async () => {
                        await expect(trade(testAmount, { value: BigNumber.from(1) })).to.be.revertedWith('InvalidPool');
                    });

                    context('with an insufficient approval', () => {
                        const extraAmount = BigNumber.from(10);
                        const testAmount2 = testAmount.add(extraAmount);

                        beforeEach(async () => {
                            const reserveToken = await Contracts.TestERC20Token.attach(sourceToken.address);
                            await reserveToken.transfer(await trader.getAddress(), extraAmount);
                        });

                        it('should revert when attempting to trade', async () => {
                            await expect(trade(testAmount2)).to.be.revertedWith(
                                errorMessageTokenExceedsAllowance(source.symbol)
                            );
                        });

                        if (!isSourceNetworkToken) {
                            it('should revert when attempting to trade permitted', async () => {
                                await expect(
                                    tradePermitted(testAmount2, { approvedAmount: testAmount })
                                ).to.be.revertedWith('ERC20Permit: invalid signature');
                            });
                        }
                    });
                }
            });

            // perform permitted trades suite over a fixed input
            testPermittedTrades(source, target, toWei(BigNumber.from(100_000)));
        };

        const testTrades = (source: PoolSpec, target: PoolSpec, amount: BigNumber) => {
            const isSourceETH = source.symbol === ETH;

            context(`trade ${amount} tokens from ${specToString(source)} to ${specToString(target)}`, () => {
                const TRADES_COUNT = 2;

                const test = async () => {
                    if (!isSourceETH) {
                        const reserveToken = await Contracts.TestERC20Token.attach(sourceToken.address);
                        await reserveToken.connect(trader).approve(network.address, amount);
                    }

                    await verifyTrade(trader, ZERO_ADDRESS, amount, trade);
                };

                beforeEach(async () => {
                    await setupPools(source, target);

                    if (!isSourceETH) {
                        const reserveToken = await Contracts.TestERC20Token.attach(sourceToken.address);
                        await reserveToken.transfer(trader.address, amount.mul(BigNumber.from(TRADES_COUNT)));
                    }
                });

                it('should complete multiple trades', async () => {
                    for (let i = 0; i < TRADES_COUNT; i++) {
                        await test();
                    }
                });
            });
        };

        const testPermittedTrades = (source: PoolSpec, target: PoolSpec, amount: BigNumber) => {
            const isSourceETH = source.symbol === ETH;
            const isSourceNetworkToken = source.symbol === BNT;

            context(`trade permitted ${amount} tokens from ${specToString(source)} to ${specToString(target)}`, () => {
                const test = async () => verifyTrade(trader, ZERO_ADDRESS, amount, tradePermitted);

                beforeEach(async () => {
                    await setupPools(source, target);

                    if (!isSourceETH) {
                        const reserveToken = await Contracts.TestERC20Token.attach(sourceToken.address);
                        await reserveToken.transfer(trader.address, amount);
                    }
                });

                if (isSourceNetworkToken || isSourceETH) {
                    it('should revert when attempting to trade', async () => {
                        await expect(tradePermitted(amount)).to.be.revertedWith('PermitUnsupported');
                    });

                    return;
                }

                it('should complete a trade', async () => {
                    await test();
                });
            });
        };

        for (const [sourceSymbol, targetSymbol] of [
            [TKN, BNT],
            [TKN, ETH],
            [`${TKN}1`, `${TKN}2`],
            [BNT, ETH],
            [BNT, TKN],
            [ETH, BNT],
            [ETH, TKN]
        ]) {
            // perform a basic/sanity suite over a fixed input
            testTradesBasic(
                {
                    symbol: sourceSymbol,
                    balance: toWei(BigNumber.from(1_000_000)),
                    initialRate: INITIAL_RATE
                },
                {
                    symbol: targetSymbol,
                    balance: toWei(BigNumber.from(5_000_000)),
                    initialRate: INITIAL_RATE
                }
            );

            for (const sourceBalance of [toWei(BigNumber.from(1_000_000)), toWei(BigNumber.from(50_000_000))]) {
                for (const targetBalance of [toWei(BigNumber.from(1_000_000)), toWei(BigNumber.from(50_000_000))]) {
                    for (const amount of [BigNumber.from(10_000), toWei(BigNumber.from(500_000))]) {
                        const TRADING_FEES = [0, 5];
                        for (const tradingFeePercent of TRADING_FEES) {
                            const isSourceNetworkToken = sourceSymbol === BNT;
                            const isTargetNetworkToken = targetSymbol === BNT;

                            // if either the source or the target token is the network token - only test fee in one of
                            // the directions
                            if (isSourceNetworkToken || isTargetNetworkToken) {
                                testTrades(
                                    {
                                        symbol: sourceSymbol,
                                        balance: sourceBalance,
                                        tradingFeePPM: isSourceNetworkToken ? undefined : toPPM(tradingFeePercent),
                                        initialRate: INITIAL_RATE
                                    },
                                    {
                                        symbol: targetSymbol,
                                        balance: targetBalance,
                                        tradingFeePPM: isTargetNetworkToken ? undefined : toPPM(tradingFeePercent),
                                        initialRate: INITIAL_RATE
                                    },
                                    amount
                                );
                            } else {
                                for (const tradingFeePercent2 of TRADING_FEES) {
                                    testTrades(
                                        {
                                            symbol: sourceSymbol,
                                            balance: sourceBalance,
                                            tradingFeePPM: toPPM(tradingFeePercent),
                                            initialRate: INITIAL_RATE
                                        },
                                        {
                                            symbol: targetSymbol,
                                            balance: targetBalance,
                                            tradingFeePPM: toPPM(tradingFeePercent2),
                                            initialRate: INITIAL_RATE
                                        },
                                        amount
                                    );
                                }
                            }
                        }
                    }
                }
            }
        }
    });

    describe('flash-loans', () => {
        let network: TestBancorNetwork;
        let networkInformation: BancorNetworkInformation;
        let networkSettings: NetworkSettings;
        let networkToken: IERC20;
        let masterPool: TestMasterPool;
        let poolCollection: TestPoolCollection;
        let masterVault: BancorVault;
        let recipient: TestFlashLoanRecipient;
        let token: TokenWithAddress;

        const amount = toWei(BigNumber.from(123456));

        const MIN_LIQUIDITY_FOR_TRADING = toWei(BigNumber.from(100_000));
        const ZERO_BYTES = '0x';
        const ZERO_BYTES32 = formatBytes32String('');

        const setup = async () => {
            ({ network, networkInformation, networkSettings, networkToken, masterPool, poolCollection, masterVault } =
                await createSystem());

            await networkSettings.setMinLiquidityForTrading(MIN_LIQUIDITY_FOR_TRADING);
            await networkSettings.setPoolMintingLimit(networkToken.address, MAX_UINT256);

            recipient = await Contracts.TestFlashLoanRecipient.deploy(network.address);
        };

        beforeEach(async () => {
            await waffle.loadFixture(setup);
        });

        describe('basic tests', () => {
            beforeEach(async () => {
                ({ token } = await setupSimplePool(
                    {
                        symbol: TKN,
                        balance: amount,
                        initialRate: INITIAL_RATE
                    },
                    deployer,
                    network,
                    networkInformation,
                    networkSettings,
                    poolCollection
                ));
            });

            it('should revert when attempting to request a flash-loan of an invalid token', async () => {
                await expect(network.flashLoan(ZERO_ADDRESS, amount, recipient.address, ZERO_BYTES)).to.be.revertedWith(
                    'InvalidAddress'
                );
            });

            it('should revert when attempting to request a flash-loan of a non-whitelisted token', async () => {
                const reserveToken = await createTokenBySymbol(TKN);
                await expect(
                    network.flashLoan(reserveToken.address, amount, recipient.address, ZERO_BYTES)
                ).to.be.revertedWith('NotWhitelisted');
            });

            it('should revert when attempting to request a flash-loan of an invalid amount', async () => {
                await expect(
                    network.flashLoan(token.address, BigNumber.from(0), recipient.address, ZERO_BYTES)
                ).to.be.revertedWith('ZeroValue');
            });

            it('should revert when attempting to request a flash-loan for an invalid recipient', async () => {
                await expect(network.flashLoan(token.address, amount, ZERO_ADDRESS, ZERO_BYTES)).to.be.revertedWith(
                    'InvalidAddress'
                );
            });

            context('reentering', () => {
                beforeEach(async () => {
                    await recipient.setReenter(true);
                });

                it('should revert when attempting to request a flash-loan', async () => {
                    await expect(
                        network.flashLoan(token.address, amount, recipient.address, ZERO_BYTES)
                    ).to.be.revertedWith('ReentrancyGuard: reentrant call');
                });
            });

            it('should revert when attempting to request a flash-loan of more than the pool has', async () => {
                await expect(
                    network.flashLoan(token.address, amount.add(1), recipient.address, ZERO_BYTES)
                ).to.be.revertedWith('ERC20: transfer amount exceeds balance');
            });
        });

        const testFlashLoan = async (symbol: string, flashLoanFeePPM: number) => {
            const feeAmount = amount.mul(flashLoanFeePPM).div(PPM_RESOLUTION);

            beforeEach(async () => {
                if (symbol === BNT) {
                    token = networkToken;

                    const reserveToken = await createTokenBySymbol(TKN);

                    await networkSettings.setPoolMintingLimit(reserveToken.address, MAX_UINT256);
                    await network.requestLiquidityT(ZERO_BYTES32, reserveToken.address, amount);

                    await depositToPool(deployer, networkToken, amount, network);
                } else {
                    ({ token } = await setupSimplePool(
                        {
                            symbol,
                            balance: amount,
                            initialRate: INITIAL_RATE
                        },
                        deployer,
                        network,
                        networkInformation,
                        networkSettings,
                        poolCollection
                    ));
                }

                await networkSettings.setFlashLoanFeePPM(flashLoanFeePPM);

                await transfer(deployer, token, recipient.address, feeAmount);
                await recipient.snapshot(token.address);
            });

            const test = async () => {
                const prevVaultBalance = await getBalance(token, masterVault.address);
                const prevNetworkBalance = await getBalance(token, network.address);

                let prevStakedBalance;
                if (symbol === BNT) {
                    prevStakedBalance = await masterPool.stakedBalance();
                } else {
                    prevStakedBalance = (await poolCollection.poolLiquidity(token.address)).stakedBalance;
                }

                const data = '0x1234';
                const contextId = solidityKeccak256(
                    ['address', 'uint32', 'address', 'uint256', 'address', 'bytes'],
                    [deployer.address, await network.currentTime(), token.address, amount, recipient.address, data]
                );

                const res = network.flashLoan(token.address, amount, recipient.address, data);

                await expect(res)
                    .to.emit(network, 'FlashLoanCompleted')
                    .withArgs(contextId, token.address, deployer.address, amount);

                await expect(res)
                    .to.emit(network, 'FeesCollected')
                    .withArgs(
                        contextId,
                        token.address,
                        FeeTypes.FlashLoan,
                        feeAmount,
                        prevStakedBalance.add(feeAmount)
                    );

                const callbackData = await recipient.callbackData();
                expect(callbackData.sender).to.equal(deployer.address);
                expect(callbackData.token).to.equal(token.address);
                expect(callbackData.amount).to.equal(amount);
                expect(callbackData.feeAmount).to.equal(feeAmount);
                expect(callbackData.data).to.equal(data);
                expect(callbackData.receivedAmount).to.equal(amount);

                expect(await getBalance(token, masterVault.address)).to.be.gte(prevVaultBalance.add(feeAmount));
                expect(await getBalance(token, network.address)).to.equal(prevNetworkBalance);
            };

            context('not repaying the original amount', () => {
                beforeEach(async () => {
                    await recipient.setAmountToReturn(amount.sub(1));
                });

                it('should revert when attempting to request a flash-loan', async () => {
                    await expect(
                        network.flashLoan(token.address, amount, recipient.address, ZERO_BYTES)
                    ).to.be.revertedWith('InsufficientFlashLoanReturn');
                });
            });

            if (flashLoanFeePPM > 0) {
                context('not repaying the fee', () => {
                    beforeEach(async () => {
                        await recipient.setAmountToReturn(amount);
                    });

                    it('should revert when attempting to request a flash-loan', async () => {
                        await expect(
                            network.flashLoan(token.address, amount, recipient.address, ZERO_BYTES)
                        ).to.be.revertedWith('InsufficientFlashLoanReturn');
                    });
                });
            }

            context('repaying more than required', () => {
                beforeEach(async () => {
                    const extraReturn = toWei(BigNumber.from(12345));

                    await transfer(deployer, token, recipient.address, extraReturn);
                    await recipient.snapshot(token.address);

                    await recipient.setAmountToReturn(amount.add(feeAmount).add(extraReturn));
                });

                it('should succeed requesting a flash-loan', async () => {
                    await test();
                });
            });

            context('returning just about right', () => {
                beforeEach(async () => {
                    await recipient.setAmountToReturn(amount.add(feeAmount));
                });

                it('should succeed requesting a flash-loan', async () => {
                    await test();
                });
            });
        };

        for (const symbol of [BNT, ETH, TKN]) {
            for (const flashLoanFee of [0, 1, 10]) {
                context(`${symbol} with fee=${flashLoanFee}%`, () => {
                    testFlashLoan(symbol, toPPM(flashLoanFee));
                });
            }
        }
    });
});<|MERGE_RESOLUTION|>--- conflicted
+++ resolved
@@ -40,18 +40,11 @@
     PoolSpec,
     specToString
 } from '../helpers/Factory';
-<<<<<<< HEAD
+import { createLegacySystem } from '../helpers/LegacyFactory';
 import { permitContractSignature } from '../helpers/Permit';
 import { shouldHaveGap } from '../helpers/Proxy';
-import { latest } from '../helpers/Time';
+import { latest, duration } from '../helpers/Time';
 import { toWei, toPPM } from '../helpers/Types';
-=======
-import { createLegacySystem } from '../helpers/LegacyFactory';
-import { permitSignature } from '../helpers/Permit';
-import { shouldHaveGap } from '../helpers/Proxy';
-import { latest, duration } from '../helpers/Time';
-import { toDecimal, toWei } from '../helpers/Types';
->>>>>>> 545c0124
 import {
     createTokenBySymbol,
     createWallet,
