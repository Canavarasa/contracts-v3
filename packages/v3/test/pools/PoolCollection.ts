import Contracts from '../../components/Contracts';
import { TestPoolCollection, TestERC20Token, TestBancorNetwork, NetworkSettings } from '../../typechain';
import { ZERO_ADDRESS, INVALID_FRACTION, PPM_RESOLUTION } from '../helpers/Constants';
import { createSystem } from '../helpers/Factory';
import { SignerWithAddress } from '@nomiclabs/hardhat-ethers/signers';
import { expect } from 'chai';
import Decimal from 'decimal.js';
import { BigNumber } from 'ethers';
import fs from 'fs';
import { ethers } from 'hardhat';
import os from 'os';
import path from 'path';

interface WithdrawalAmountData {
    a: string;
    b: string;
    c: string;
    d: string;
    e: string;
    w: string;
    m: string;
    n: string;
    x: string;
    B: string;
    C: string;
    D: string;
    E: string;
    F: string;
    G: string;
    H: string;
}

interface MaxError {
    absolute: string;
    relative: string;
}

interface MaxErrors {
    B: MaxError;
    C: MaxError;
    D: MaxError;
    E: MaxError;
    F: MaxError;
    G: MaxError;
}

const ACTIONS: Record<string, number> = {
    'no arbitrage': 0,
    'burn tokens': 1,
    'mint tokens': 2
};

const expectAlmostEqual = (actual: BigNumber, expected: string, maxError: MaxError) => {
    const x = new Decimal(actual.toString());
    const y = new Decimal(expected);
    if (!x.eq(y)) {
        const absoluteError = x.sub(y).abs();
        const relativeError = x.div(y).sub(1).abs();
        expect(absoluteError.lte(maxError.absolute) || relativeError.lte(maxError.relative)).to.equal(
            true,
            os.EOL +
                [
                    `expected value = ${expected}`,
                    `actual value   = ${actual.toString()}`,
                    `absolute error = ${absoluteError.toFixed()}`,
                    `relative error = ${relativeError.toFixed(25)}`
                ].join(os.EOL)
        );
    }
};

const withdrawalAmountsTest = (fileName: string, maxErrors: MaxErrors, maxNumberOfTests?: number) => {
    let poolCollection: TestPoolCollection;

    const table: WithdrawalAmountData[] = JSON.parse(
        fs.readFileSync(path.join(__dirname, '../data', fileName + '.json'), { encoding: 'utf8' })
    ).slice(0, maxNumberOfTests ? maxNumberOfTests : Number.MAX_SAFE_INTEGER);

    before(async () => {
        const { network } = await createSystem();
        poolCollection = await Contracts.TestPoolCollection.deploy(network.address);
    });

    for (const { a, b, c, d, e, w, m, n, x, B, C, D, E, F, G, H } of table) {
        it(`withdrawalAmountsTest(${[a, b, c, d, e, w, m, n, x]})`, async () => {
            const actual = await poolCollection.withdrawalAmountsTest(a, b, c, d, e, w, m, n, x);
            expectAlmostEqual(actual.B, B, maxErrors.B);
            expectAlmostEqual(actual.C, C, maxErrors.C);
            expectAlmostEqual(actual.D, D, maxErrors.D);
            expectAlmostEqual(actual.E, E, maxErrors.E);
            expectAlmostEqual(actual.F, F, maxErrors.F);
            expectAlmostEqual(actual.G, G, maxErrors.G);
            expect(actual.H).to.equal(ACTIONS[H]);
        });
    }
};

const withdrawalAmountsTests = (maxNumberOfTests?: number) => {
    describe('regular cases', () => {
        const maxErrors = {
            B: { absolute: '1', relative: '0.0000000000000000002' },
            C: { absolute: '1', relative: '0.0000000000000000003' },
            D: { absolute: '1', relative: '0.0000000000000000002' },
            E: { absolute: '1', relative: '0' },
            F: { absolute: '1', relative: '0.0000000000000000003' },
            G: { absolute: '1', relative: '0.00000000000000002' }
        };
        withdrawalAmountsTest('WithdrawalAmountsRegularCases', maxErrors, maxNumberOfTests);
    });

<<<<<<< HEAD
    describe('edge cases 1', () => {
        const maxErrors = {
            B: { absolute: '1', relative: '0.000000003' },
            C: { absolute: '1', relative: '0.0000000003' },
            D: { absolute: '1', relative: '0.00000000002' },
            E: { absolute: '1', relative: '0' },
            F: { absolute: '1', relative: '0.0000000001' },
            G: { absolute: '1', relative: '0.000000002' }
        };
        withdrawalAmountsTest('WithdrawalAmountsEdgeCases1', maxErrors, maxNumberOfTests);
    });

    describe('edge cases 2', () => {
        const maxErrors = {
            B: { absolute: '1', relative: '0.0000004' },
            C: { absolute: '1', relative: '0.00009' },
            D: { absolute: '1', relative: '0.000002' },
            E: { absolute: '1', relative: '0' },
            F: { absolute: '1', relative: '0.00002' },
            G: { absolute: '1', relative: '0.0007' }
        };
        withdrawalAmountsTest('WithdrawalAmountsEdgeCases2', maxErrors, maxNumberOfTests);
    });

    describe('coverage 1', () => {
        const maxErrors = {
            B: { absolute: '1', relative: '0.0002' },
            C: { absolute: '1', relative: '0.0000002' },
            D: { absolute: '1', relative: '0.0002' },
            E: { absolute: '1', relative: '0' },
            F: { absolute: '1', relative: '0.0002' },
            G: { absolute: '1', relative: '0.0002' }
        };
        withdrawalAmountsTest('WithdrawalAmountsCoverage1', maxErrors, maxNumberOfTests);
    });

    describe('coverage 2', () => {
        const maxErrors = {
            B: { absolute: '1', relative: '0.000000003' },
            C: { absolute: '1', relative: '0.000000003' },
            D: { absolute: '1', relative: '0.000000003' },
            E: { absolute: '1', relative: '0' },
            F: { absolute: '1', relative: '0.000000003' },
            G: { absolute: '1', relative: '0.000000003' }
        };
        withdrawalAmountsTest('WithdrawalAmountsCoverage2', maxErrors, maxNumberOfTests);
    });

    describe('coverage 3', () => {
        const maxErrors = {
            B: { absolute: '1', relative: '0.008' },
            C: { absolute: '1', relative: '0.000002' },
            D: { absolute: '1', relative: '0.008' },
            E: { absolute: '1', relative: '0' },
            F: { absolute: '1', relative: '0.008' },
            G: { absolute: '1', relative: '0.008' }
        };
        withdrawalAmountsTest('WithdrawalAmountsCoverage3', maxErrors, maxNumberOfTests);
    });

    describe('coverage 4', () => {
        const maxErrors = {
            B: { absolute: '1', relative: '0.0000009' },
            C: { absolute: '1', relative: '0.0000000002' },
            D: { absolute: '1', relative: '0.0000009' },
            E: { absolute: '1', relative: '0' },
            F: { absolute: '1', relative: '0.0000009' },
            G: { absolute: '1', relative: '0.0000009' }
        };
        withdrawalAmountsTest('WithdrawalAmountsCoverage4', maxErrors, maxNumberOfTests);
    });
=======
    for (const b of amounts) {
        for (const f of amounts) {
            for (const m of fees) {
                it(`baseArbitrage(${[b, f, m]})`, async () => {
                    const expected = baseArbitrage(b, f, m);
                    if (expected.gte(0) && expected.lte(MAX_VAL)) {
                        const actual = await poolCollection.baseArbitrageT(b.toString(), f.toString(), m.toString());
                        expect(actual).to.equal(expected);
                    } else {
                        await expect(poolCollection.baseArbitrageT(b.toString(), f.toString(), m.toString())).to.be
                            .reverted;
                    }
                });
            }
        }
    }

    for (const a of amounts) {
        for (const b of amounts) {
            for (const f of amounts) {
                for (const m of fees) {
                    it(`networkArbitrage(${[a, b, f, m]})`, async () => {
                        const expected = networkArbitrage(a, b, f, m);
                        if (expected.gte(0) && expected.lte(MAX_VAL)) {
                            const actual = await poolCollection.networkArbitrageT(
                                a.toString(),
                                b.toString(),
                                f.toString(),
                                m.toString()
                            );
                            expect(actual).to.equal(expected);
                        } else {
                            await expect(
                                poolCollection.networkArbitrageT(a.toString(), b.toString(), f.toString(), m.toString())
                            ).to.be.reverted;
                        }
                    });
                }
            }
        }
    }
>>>>>>> 7d235515
};

describe('PoolCollection', () => {
    const DEFAULT_TRADING_FEE_PPM = BigNumber.from(2000);
    const POOL_TYPE = BigNumber.from(1);
    const SYMBOL = 'TKN';
    const EMPTY_STRING = '';
    const INITIAL_RATE = {
        n: BigNumber.from(0),
        d: BigNumber.from(1)
    };

    let nonOwner: SignerWithAddress;

    let reserveToken: TestERC20Token;

    before(async () => {
        [, nonOwner] = await ethers.getSigners();
    });

    beforeEach(async () => {
        reserveToken = await Contracts.TestERC20Token.deploy(SYMBOL, SYMBOL, BigNumber.from(1_000_000));
    });

    describe('construction', () => {
        it('should be properly initialized', async () => {
            const { poolCollection, network } = await createSystem();

            expect(await poolCollection.version()).to.equal(1);

            expect(await poolCollection.poolType()).to.equal(POOL_TYPE);
            expect(await poolCollection.network()).to.equal(network.address);
            expect(await poolCollection.defaultTradingFeePPM()).to.equal(DEFAULT_TRADING_FEE_PPM);
        });

        it('should emit events on initialization', async () => {
            const { poolCollection } = await createSystem();

            await expect(poolCollection.deployTransaction)
                .to.emit(poolCollection, 'DefaultTradingFeePPMUpdated')
                .withArgs(BigNumber.from(0), DEFAULT_TRADING_FEE_PPM);
        });
    });

    describe('token symbol overrides', async () => {
        const newSymbol = 'TKN2';
        let poolCollection: TestPoolCollection;

        beforeEach(async () => {
            ({ poolCollection } = await createSystem());
        });

        it('should revert when a non-owner attempts to set a token symbol override', async () => {
            await expect(
                poolCollection.connect(nonOwner).setTokenSymbolOverride(reserveToken.address, newSymbol)
            ).to.be.revertedWith('ERR_ACCESS_DENIED');
        });

        it('should be able to set and update a token symbol override', async () => {
            expect(await poolCollection.tokenSymbolOverride(reserveToken.address)).to.equal(EMPTY_STRING);

            await poolCollection.setTokenSymbolOverride(reserveToken.address, newSymbol);
            expect(await poolCollection.tokenSymbolOverride(reserveToken.address)).to.equal(newSymbol);

            await poolCollection.setTokenSymbolOverride(reserveToken.address, SYMBOL);
            expect(await poolCollection.tokenSymbolOverride(reserveToken.address)).to.equal(SYMBOL);

            await poolCollection.setTokenSymbolOverride(reserveToken.address, EMPTY_STRING);
            expect(await poolCollection.tokenSymbolOverride(reserveToken.address)).to.equal(EMPTY_STRING);
        });
    });

    describe('default trading fee', () => {
        const newDefaultTradingFree = BigNumber.from(100000);
        let network: TestBancorNetwork;
        let networkSettings: NetworkSettings;
        let poolCollection: TestPoolCollection;

        beforeEach(async () => {
            ({ network, networkSettings, poolCollection } = await createSystem());

            expect(await poolCollection.defaultTradingFeePPM()).to.equal(DEFAULT_TRADING_FEE_PPM);
        });

        it('should revert when a non-owner attempts to set the default trading fee', async () => {
            await expect(
                poolCollection.connect(nonOwner).setDefaultTradingFeePPM(newDefaultTradingFree)
            ).to.be.revertedWith('ERR_ACCESS_DENIED');
        });

        it('should revert when setting the default trading fee to an invalid value', async () => {
            await expect(
                poolCollection.setDefaultTradingFeePPM(PPM_RESOLUTION.add(BigNumber.from(1)))
            ).to.be.revertedWith('ERR_INVALID_FEE');
        });

        it('should ignore updating to the same default trading fee', async () => {
            await poolCollection.setDefaultTradingFeePPM(newDefaultTradingFree);

            const res = await poolCollection.setDefaultTradingFeePPM(newDefaultTradingFree);
            await expect(res).not.to.emit(poolCollection, 'DefaultTradingFeePPMUpdated');
        });

        it('should be able to set and update the default trading fee', async () => {
            const res = await poolCollection.setDefaultTradingFeePPM(newDefaultTradingFree);
            await expect(res)
                .to.emit(poolCollection, 'DefaultTradingFeePPMUpdated')
                .withArgs(DEFAULT_TRADING_FEE_PPM, newDefaultTradingFree);

            expect(await poolCollection.defaultTradingFeePPM()).to.equal(newDefaultTradingFree);

            // ensure that the new default trading fee is used during the creation of newer pools
            await networkSettings.addTokenToWhitelist(reserveToken.address);
            await network.createPoolT(poolCollection.address, reserveToken.address);
            const pool = await poolCollection.poolData(reserveToken.address);
            expect(pool.tradingFeePPM).to.equal(newDefaultTradingFree);

            const res2 = await poolCollection.setDefaultTradingFeePPM(DEFAULT_TRADING_FEE_PPM);
            await expect(res2)
                .to.emit(poolCollection, 'DefaultTradingFeePPMUpdated')
                .withArgs(newDefaultTradingFree, DEFAULT_TRADING_FEE_PPM);

            expect(await poolCollection.defaultTradingFeePPM()).to.equal(DEFAULT_TRADING_FEE_PPM);

            // ensure that the new default trading fee is used during the creation of newer pools
            const newReserveToken = await Contracts.TestERC20Token.deploy(SYMBOL, SYMBOL, BigNumber.from(1_000_000));
            await networkSettings.addTokenToWhitelist(newReserveToken.address);
            await network.createPoolT(poolCollection.address, newReserveToken.address);
            const pool2 = await poolCollection.poolData(newReserveToken.address);
            expect(pool2.tradingFeePPM).to.equal(DEFAULT_TRADING_FEE_PPM);
        });
    });

    describe('create pool', () => {
        let networkSettings: NetworkSettings;
        let network: TestBancorNetwork;
        let poolCollection: TestPoolCollection;

        const poolTokenSymbol = (symbol: string) => `bn${symbol}`;
        const poolTokenName = (symbol: string) => `Bancor ${symbol} Pool Token`;

        beforeEach(async () => {
            ({ network, networkSettings, poolCollection } = await createSystem());
        });

        it('should revert when attempting to create a pool from a non-network', async () => {
            const nonNetwork = nonOwner;

            await expect(poolCollection.connect(nonNetwork).createPool(reserveToken.address)).to.be.revertedWith(
                'ERR_ACCESS_DENIED'
            );
        });

        it('should revert when attempting to create a pool for a non-whitelisted token', async () => {
            await expect(network.createPoolT(poolCollection.address, reserveToken.address)).to.be.revertedWith(
                'ERR_POOL_NOT_WHITELISTED'
            );
        });

        context('with a whitelisted token', () => {
            beforeEach(async () => {
                await networkSettings.addTokenToWhitelist(reserveToken.address);
            });

            it('should not allow to create the same pool twice', async () => {
                await network.createPoolT(poolCollection.address, reserveToken.address);

                await expect(network.createPoolT(poolCollection.address, reserveToken.address)).to.be.revertedWith(
                    'ERR_POOL_ALREADY_EXISTS'
                );
            });

            it('should create a pool', async () => {
                expect(await poolCollection.isPoolValid(reserveToken.address)).to.be.false;

                const res = await network.createPoolT(poolCollection.address, reserveToken.address);
                const pool = await poolCollection.poolData(reserveToken.address);

                await expect(res).to.emit(poolCollection, 'PoolCreated').withArgs(pool.poolToken, reserveToken.address);
                await expect(res)
                    .to.emit(poolCollection, 'TradingFeePPMUpdated')
                    .withArgs(reserveToken.address, BigNumber.from(0), pool.tradingFeePPM);
                await expect(res)
                    .to.emit(poolCollection, 'TradingEnabled')
                    .withArgs(reserveToken.address, pool.tradingEnabled);
                await expect(res)
                    .to.emit(poolCollection, 'DepositingEnabled')
                    .withArgs(reserveToken.address, pool.depositingEnabled);
                await expect(res)
                    .to.emit(poolCollection, 'InitialRateUpdated')
                    .withArgs(reserveToken.address, INVALID_FRACTION, pool.initialRate);
                await expect(res)
                    .to.emit(poolCollection, 'DepositLimitUpdated')
                    .withArgs(reserveToken.address, BigNumber.from(0), pool.depositLimit);

                expect(await poolCollection.isPoolValid(reserveToken.address)).to.be.true;
                const poolToken = await Contracts.PoolToken.attach(pool.poolToken);
                expect(poolToken).not.to.equal(ZERO_ADDRESS);
                const reserveTokenSymbol = await reserveToken.symbol();
                expect(await poolToken.reserveToken()).to.equal(reserveToken.address);
                expect(await poolToken.symbol()).to.equal(poolTokenSymbol(reserveTokenSymbol));
                expect(await poolToken.name()).to.equal(poolTokenName(reserveTokenSymbol));

                expect(pool.tradingFeePPM).to.equal(DEFAULT_TRADING_FEE_PPM);
                expect(pool.tradingEnabled).to.be.true;
                expect(pool.depositingEnabled).to.be.true;
                expect(pool.baseTokenTradingLiquidity).to.equal(BigNumber.from(0));
                expect(pool.networkTokenTradingLiquidity).to.equal(BigNumber.from(0));
                expect(pool.averageRate.time).to.equal(BigNumber.from(0));
                expect(pool.averageRate.rate).to.equal(INITIAL_RATE);
                expect(pool.tradingLiquidityProduct).to.equal(BigNumber.from(0));
                expect(pool.stakedBalance).to.equal(BigNumber.from(0));
                expect(pool.initialRate).to.equal(INITIAL_RATE);
                expect(pool.depositLimit).to.equal(BigNumber.from(0));
            });

            context('with a token symbol override', () => {
                const newSymbol = 'TKN2';

                beforeEach(async () => {
                    await poolCollection.setTokenSymbolOverride(reserveToken.address, newSymbol);
                });

                it('should create a pool', async () => {
                    await network.createPoolT(poolCollection.address, reserveToken.address);

                    const pool = await poolCollection.poolData(reserveToken.address);

                    const poolToken = await Contracts.PoolToken.attach(pool.poolToken);
                    expect(await poolToken.reserveToken()).to.equal(reserveToken.address);
                    expect(await poolToken.symbol()).to.equal(poolTokenSymbol(newSymbol));
                    expect(await poolToken.name()).to.equal(poolTokenName(newSymbol));
                });
            });
        });
    });

    describe('pool settings', () => {
        let networkSettings: NetworkSettings;
        let network: TestBancorNetwork;
        let poolCollection: TestPoolCollection;
        let newReserveToken: TestERC20Token;

        beforeEach(async () => {
            ({ network, networkSettings, poolCollection } = await createSystem());

            await networkSettings.addTokenToWhitelist(reserveToken.address);

            await network.createPoolT(poolCollection.address, reserveToken.address);

            newReserveToken = await Contracts.TestERC20Token.deploy(SYMBOL, SYMBOL, BigNumber.from(1_000_000));
        });

        describe('initial rate', () => {
            const newInitialRate = { n: BigNumber.from(1000), d: BigNumber.from(5000) };

            it('should revert when a non-owner attempts to set the initial rate', async () => {
                await expect(
                    poolCollection.connect(nonOwner).setInitialRate(reserveToken.address, newInitialRate)
                ).to.be.revertedWith('ERR_ACCESS_DENIED');
            });

            it('should revert when setting an invalid rate', async () => {
                await expect(
                    poolCollection.setInitialRate(reserveToken.address, {
                        n: BigNumber.from(1000),
                        d: BigNumber.from(0)
                    })
                ).to.be.revertedWith('ERR_INVALID_RATE');
            });

            it('should revert when setting the initial rate of a non-existing pool', async () => {
                await expect(poolCollection.setInitialRate(newReserveToken.address, newInitialRate)).to.be.revertedWith(
                    'ERR_POOL_DOES_NOT_EXIST'
                );
            });

            it('should ignore updating to the same initial rate', async () => {
                await poolCollection.setInitialRate(reserveToken.address, newInitialRate);

                const res = await poolCollection.setInitialRate(reserveToken.address, newInitialRate);
                await expect(res).not.to.emit(poolCollection, 'InitialRateUpdated');
            });

            it('should allow setting and updating the initial rate', async () => {
                let pool = await poolCollection.poolData(reserveToken.address);
                let { initialRate } = pool;
                expect(initialRate).to.equal(INITIAL_RATE);

                const res = await poolCollection.setInitialRate(reserveToken.address, newInitialRate);
                await expect(res)
                    .to.emit(poolCollection, 'InitialRateUpdated')
                    .withArgs(reserveToken.address, initialRate, newInitialRate);

                pool = await poolCollection.poolData(reserveToken.address);
                ({ initialRate } = pool);
                expect(initialRate).to.equal(newInitialRate);

                const newInitialRate2 = { n: BigNumber.from(100000), d: BigNumber.from(50) };
                const res2 = await poolCollection.setInitialRate(reserveToken.address, newInitialRate2);
                await expect(res2)
                    .to.emit(poolCollection, 'InitialRateUpdated')
                    .withArgs(reserveToken.address, initialRate, newInitialRate2);

                pool = await poolCollection.poolData(reserveToken.address);
                ({ initialRate } = pool);
                expect(initialRate).to.equal(newInitialRate2);
            });
        });

        describe('trading fee', () => {
            const newTradingFee = BigNumber.from(50555);

            it('should revert when a non-owner attempts to set the trading fee', async () => {
                await expect(
                    poolCollection.connect(nonOwner).setTradingFeePPM(reserveToken.address, newTradingFee)
                ).to.be.revertedWith('ERR_ACCESS_DENIED');
            });

            it('should revert when setting an invalid trading fee', async () => {
                await expect(
                    poolCollection.setTradingFeePPM(reserveToken.address, PPM_RESOLUTION.add(BigNumber.from(1)))
                ).to.be.revertedWith('ERR_INVALID_FEE');
            });

            it('should revert when setting the trading fee of a non-existing pool', async () => {
                await expect(
                    poolCollection.setTradingFeePPM(newReserveToken.address, newTradingFee)
                ).to.be.revertedWith('ERR_POOL_DOES_NOT_EXIST');
            });

            it('should ignore updating to the same trading fee', async () => {
                await poolCollection.setTradingFeePPM(reserveToken.address, newTradingFee);

                const res = await poolCollection.setTradingFeePPM(reserveToken.address, newTradingFee);
                await expect(res).not.to.emit(poolCollection, 'TradingFeePPMUpdated');
            });

            it('should allow setting and updating the trading fee', async () => {
                let pool = await poolCollection.poolData(reserveToken.address);
                let { tradingFeePPM } = pool;
                expect(tradingFeePPM).to.equal(DEFAULT_TRADING_FEE_PPM);

                const res = await poolCollection.setTradingFeePPM(reserveToken.address, newTradingFee);
                await expect(res)
                    .to.emit(poolCollection, 'TradingFeePPMUpdated')
                    .withArgs(reserveToken.address, tradingFeePPM, newTradingFee);

                pool = await poolCollection.poolData(reserveToken.address);
                ({ tradingFeePPM } = pool);
                expect(tradingFeePPM).to.equal(newTradingFee);

                const newTradingFee2 = BigNumber.from(0);
                const res2 = await poolCollection.setTradingFeePPM(reserveToken.address, newTradingFee2);
                await expect(res2)
                    .to.emit(poolCollection, 'TradingFeePPMUpdated')
                    .withArgs(reserveToken.address, tradingFeePPM, newTradingFee2);

                pool = await poolCollection.poolData(reserveToken.address);
                ({ tradingFeePPM } = pool);
                expect(tradingFeePPM).to.equal(newTradingFee2);
            });
        });

        describe('enable trading', () => {
            it('should revert when a non-owner attempts to enable trading', async () => {
                await expect(
                    poolCollection.connect(nonOwner).enableTrading(reserveToken.address, true)
                ).to.be.revertedWith('ERR_ACCESS_DENIED');
            });

            it('should revert when enabling trading for a non-existing pool', async () => {
                await expect(poolCollection.enableTrading(newReserveToken.address, true)).to.be.revertedWith(
                    'ERR_POOL_DOES_NOT_EXIST'
                );
            });

            it('should ignore updating to the same status', async () => {
                await poolCollection.enableTrading(reserveToken.address, false);

                const res = await poolCollection.enableTrading(reserveToken.address, false);
                await expect(res).not.to.emit(poolCollection, 'TradingEnabled');
            });

            it('should allow enabling and disabling trading', async () => {
                let pool = await poolCollection.poolData(reserveToken.address);
                let { tradingEnabled } = pool;
                expect(tradingEnabled).to.be.true;

                const res = await poolCollection.enableTrading(reserveToken.address, false);
                await expect(res).to.emit(poolCollection, 'TradingEnabled').withArgs(reserveToken.address, false);

                pool = await poolCollection.poolData(reserveToken.address);
                ({ tradingEnabled } = pool);
                expect(tradingEnabled).to.be.false;

                const res2 = await poolCollection.enableTrading(reserveToken.address, true);
                await expect(res2).to.emit(poolCollection, 'TradingEnabled').withArgs(reserveToken.address, true);

                pool = await poolCollection.poolData(reserveToken.address);
                ({ tradingEnabled } = pool);
                expect(tradingEnabled).to.be.true;
            });
        });

        describe('enable depositing', () => {
            it('should revert when a non-owner attempts to enable depositing', async () => {
                await expect(
                    poolCollection.connect(nonOwner).enableDepositing(reserveToken.address, true)
                ).to.be.revertedWith('ERR_ACCESS_DENIED');
            });

            it('should revert when enabling depositing for a non-existing pool', async () => {
                await expect(poolCollection.enableDepositing(newReserveToken.address, true)).to.be.revertedWith(
                    'ERR_POOL_DOES_NOT_EXIST'
                );
            });

            it('should ignore updating to the same status', async () => {
                await poolCollection.enableDepositing(reserveToken.address, false);

                const res = await poolCollection.enableDepositing(reserveToken.address, false);
                await expect(res).not.to.emit(poolCollection, 'DepositingEnabled');
            });

            it('should allow enabling and disabling depositing', async () => {
                let pool = await poolCollection.poolData(reserveToken.address);
                let { depositingEnabled } = pool;
                expect(depositingEnabled).to.be.true;

                const res = await poolCollection.enableDepositing(reserveToken.address, false);
                await expect(res).to.emit(poolCollection, 'DepositingEnabled').withArgs(reserveToken.address, false);

                pool = await poolCollection.poolData(reserveToken.address);
                ({ depositingEnabled } = pool);
                expect(depositingEnabled).to.be.false;

                const res2 = await poolCollection.enableDepositing(reserveToken.address, true);
                await expect(res2).to.emit(poolCollection, 'DepositingEnabled').withArgs(reserveToken.address, true);

                pool = await poolCollection.poolData(reserveToken.address);
                ({ depositingEnabled } = pool);
                expect(depositingEnabled).to.be.true;
            });
        });

        describe('deposit limit', () => {
            const newDepositLimit = BigNumber.from(99999);

            it('should revert when a non-owner attempts to set the deposit limit', async () => {
                await expect(
                    poolCollection.connect(nonOwner).setDepositLimit(reserveToken.address, newDepositLimit)
                ).to.be.revertedWith('ERR_ACCESS_DENIED');
            });

            it('should revert when setting the deposit limit of a non-existing pool', async () => {
                await expect(
                    poolCollection.setDepositLimit(newReserveToken.address, newDepositLimit)
                ).to.be.revertedWith('ERR_POOL_DOES_NOT_EXIST');
            });

            it('should ignore updating to the same deposit limit', async () => {
                await poolCollection.setDepositLimit(reserveToken.address, newDepositLimit);

                const res = await poolCollection.setDepositLimit(reserveToken.address, newDepositLimit);
                await expect(res).not.to.emit(poolCollection, 'DepositLimitUpdated');
            });

            it('should allow setting and updating the deposit limit', async () => {
                let pool = await poolCollection.poolData(reserveToken.address);
                let { depositLimit } = pool;
                expect(depositLimit).to.equal(BigNumber.from(0));

                const res = await poolCollection.setDepositLimit(reserveToken.address, newDepositLimit);
                await expect(res)
                    .to.emit(poolCollection, 'DepositLimitUpdated')
                    .withArgs(reserveToken.address, depositLimit, newDepositLimit);

                pool = await poolCollection.poolData(reserveToken.address);
                ({ depositLimit } = pool);
                expect(depositLimit).to.equal(newDepositLimit);

                const newDepositLimit2 = BigNumber.from(1);
                const res2 = await poolCollection.setDepositLimit(reserveToken.address, newDepositLimit2);
                await expect(res2)
                    .to.emit(poolCollection, 'DepositLimitUpdated')
                    .withArgs(reserveToken.address, depositLimit, newDepositLimit2);

                pool = await poolCollection.poolData(reserveToken.address);
                ({ depositLimit } = pool);
                expect(depositLimit).to.equal(newDepositLimit2);
            });
        });
    });

    describe('withdrawal', () => {
        withdrawalAmountsTests(10);
    });
});

describe('@stress PoolCollection withdrawal', () => {
    withdrawalAmountsTests();
});<|MERGE_RESOLUTION|>--- conflicted
+++ resolved
@@ -8,7 +8,6 @@
 import { BigNumber } from 'ethers';
 import fs from 'fs';
 import { ethers } from 'hardhat';
-import os from 'os';
 import path from 'path';
 
 interface WithdrawalAmountData {
@@ -31,8 +30,8 @@
 }
 
 interface MaxError {
-    absolute: string;
-    relative: string;
+    absolute: Decimal;
+    relative: Decimal;
 }
 
 interface MaxErrors {
@@ -50,179 +49,124 @@
     'mint tokens': 2
 };
 
-const expectAlmostEqual = (actual: BigNumber, expected: string, maxError: MaxError) => {
-    const x = new Decimal(actual.toString());
-    const y = new Decimal(expected);
-    if (!x.eq(y)) {
-        const absoluteError = x.sub(y).abs();
-        const relativeError = x.div(y).sub(1).abs();
-        expect(absoluteError.lte(maxError.absolute) || relativeError.lte(maxError.relative)).to.equal(
-            true,
-            os.EOL +
-                [
-                    `expected value = ${expected}`,
-                    `actual value   = ${actual.toString()}`,
-                    `absolute error = ${absoluteError.toFixed()}`,
-                    `relative error = ${relativeError.toFixed(25)}`
-                ].join(os.EOL)
-        );
-    }
-};
-
-const withdrawalAmountsTest = (fileName: string, maxErrors: MaxErrors, maxNumberOfTests?: number) => {
-    let poolCollection: TestPoolCollection;
-
-    const table: WithdrawalAmountData[] = JSON.parse(
-        fs.readFileSync(path.join(__dirname, '../data', fileName + '.json'), { encoding: 'utf8' })
-    ).slice(0, maxNumberOfTests ? maxNumberOfTests : Number.MAX_SAFE_INTEGER);
-
-    before(async () => {
-        const { network } = await createSystem();
-        poolCollection = await Contracts.TestPoolCollection.deploy(network.address);
-    });
-
-    for (const { a, b, c, d, e, w, m, n, x, B, C, D, E, F, G, H } of table) {
-        it(`withdrawalAmountsTest(${[a, b, c, d, e, w, m, n, x]})`, async () => {
-            const actual = await poolCollection.withdrawalAmountsTest(a, b, c, d, e, w, m, n, x);
-            expectAlmostEqual(actual.B, B, maxErrors.B);
-            expectAlmostEqual(actual.C, C, maxErrors.C);
-            expectAlmostEqual(actual.D, D, maxErrors.D);
-            expectAlmostEqual(actual.E, E, maxErrors.E);
-            expectAlmostEqual(actual.F, F, maxErrors.F);
-            expectAlmostEqual(actual.G, G, maxErrors.G);
-            expect(actual.H).to.equal(ACTIONS[H]);
-        });
-    }
-};
-
-const withdrawalAmountsTests = (maxNumberOfTests?: number) => {
+const testWithdrawalAmounts = (maxNumberOfTests?: number) => {
+    const test = (fileName: string, maxErrors: MaxErrors, maxNumberOfTests?: number) => {
+        let poolCollection: TestPoolCollection;
+
+        const table: WithdrawalAmountData[] = JSON.parse(
+            fs.readFileSync(path.join(__dirname, '../data', `${fileName}.json`), { encoding: 'utf8' })
+        ).slice(0, maxNumberOfTests ? maxNumberOfTests : Number.MAX_SAFE_INTEGER);
+
+        before(async () => {
+            const { network } = await createSystem();
+
+            poolCollection = await Contracts.TestPoolCollection.deploy(network.address);
+        });
+
+        for (const { a, b, c, d, e, w, m, n, x, B, C, D, E, F, G, H } of table) {
+            it(`should receive correct withdrawal amounts (${[a, b, c, d, e, w, m, n, x]})`, async () => {
+                const actual = await poolCollection.withdrawalAmountsT(a, b, c, d, e, w, m, n, x);
+                expect(actual.B).to.almostEqual(new Decimal(B), maxErrors.B.absolute, maxErrors.B.relative);
+                expect(actual.C).to.almostEqual(new Decimal(C), maxErrors.C.absolute, maxErrors.C.relative);
+                expect(actual.D).to.almostEqual(new Decimal(D), maxErrors.D.absolute, maxErrors.D.relative);
+                expect(actual.E).to.almostEqual(new Decimal(E), maxErrors.E.absolute, maxErrors.E.relative);
+                expect(actual.F).to.almostEqual(new Decimal(F), maxErrors.F.absolute, maxErrors.F.relative);
+                expect(actual.G).to.almostEqual(new Decimal(G), maxErrors.G.absolute, maxErrors.G.relative);
+                expect(actual.H).to.equal(ACTIONS[H]);
+            });
+        }
+    };
+
     describe('regular cases', () => {
         const maxErrors = {
-            B: { absolute: '1', relative: '0.0000000000000000002' },
-            C: { absolute: '1', relative: '0.0000000000000000003' },
-            D: { absolute: '1', relative: '0.0000000000000000002' },
-            E: { absolute: '1', relative: '0' },
-            F: { absolute: '1', relative: '0.0000000000000000003' },
-            G: { absolute: '1', relative: '0.00000000000000002' }
+            B: { absolute: new Decimal(1), relative: new Decimal('0.0000000000000000002') },
+            C: { absolute: new Decimal(1), relative: new Decimal('0.0000000000000000003') },
+            D: { absolute: new Decimal(1), relative: new Decimal('0.0000000000000000002') },
+            E: { absolute: new Decimal(1), relative: new Decimal('0') },
+            F: { absolute: new Decimal(1), relative: new Decimal('0.0000000000000000003') },
+            G: { absolute: new Decimal(1), relative: new Decimal('0.00000000000000002') }
         };
-        withdrawalAmountsTest('WithdrawalAmountsRegularCases', maxErrors, maxNumberOfTests);
-    });
-
-<<<<<<< HEAD
+
+        test('WithdrawalAmountsRegularCases', maxErrors, maxNumberOfTests);
+    });
+
     describe('edge cases 1', () => {
         const maxErrors = {
-            B: { absolute: '1', relative: '0.000000003' },
-            C: { absolute: '1', relative: '0.0000000003' },
-            D: { absolute: '1', relative: '0.00000000002' },
-            E: { absolute: '1', relative: '0' },
-            F: { absolute: '1', relative: '0.0000000001' },
-            G: { absolute: '1', relative: '0.000000002' }
+            B: { absolute: new Decimal(1), relative: new Decimal('0.000000003') },
+            C: { absolute: new Decimal(1), relative: new Decimal('0.0000000003') },
+            D: { absolute: new Decimal(1), relative: new Decimal('0.00000000002') },
+            E: { absolute: new Decimal(1), relative: new Decimal('0') },
+            F: { absolute: new Decimal(1), relative: new Decimal('0.0000000001') },
+            G: { absolute: new Decimal(1), relative: new Decimal('0.000000002') }
         };
-        withdrawalAmountsTest('WithdrawalAmountsEdgeCases1', maxErrors, maxNumberOfTests);
+
+        test('WithdrawalAmountsEdgeCases1', maxErrors, maxNumberOfTests);
     });
 
     describe('edge cases 2', () => {
         const maxErrors = {
-            B: { absolute: '1', relative: '0.0000004' },
-            C: { absolute: '1', relative: '0.00009' },
-            D: { absolute: '1', relative: '0.000002' },
-            E: { absolute: '1', relative: '0' },
-            F: { absolute: '1', relative: '0.00002' },
-            G: { absolute: '1', relative: '0.0007' }
+            B: { absolute: new Decimal(1), relative: new Decimal('0.0000004') },
+            C: { absolute: new Decimal(1), relative: new Decimal('0.00009') },
+            D: { absolute: new Decimal(1), relative: new Decimal('0.000002') },
+            E: { absolute: new Decimal(1), relative: new Decimal('0') },
+            F: { absolute: new Decimal(1), relative: new Decimal('0.00002') },
+            G: { absolute: new Decimal(1), relative: new Decimal('0.0007') }
         };
-        withdrawalAmountsTest('WithdrawalAmountsEdgeCases2', maxErrors, maxNumberOfTests);
+
+        test('WithdrawalAmountsEdgeCases2', maxErrors, maxNumberOfTests);
     });
 
     describe('coverage 1', () => {
         const maxErrors = {
-            B: { absolute: '1', relative: '0.0002' },
-            C: { absolute: '1', relative: '0.0000002' },
-            D: { absolute: '1', relative: '0.0002' },
-            E: { absolute: '1', relative: '0' },
-            F: { absolute: '1', relative: '0.0002' },
-            G: { absolute: '1', relative: '0.0002' }
+            B: { absolute: new Decimal(1), relative: new Decimal('0.0002') },
+            C: { absolute: new Decimal(1), relative: new Decimal('0.0000002') },
+            D: { absolute: new Decimal(1), relative: new Decimal('0.0002') },
+            E: { absolute: new Decimal(1), relative: new Decimal('0') },
+            F: { absolute: new Decimal(1), relative: new Decimal('0.0002') },
+            G: { absolute: new Decimal(1), relative: new Decimal('0.0002') }
         };
-        withdrawalAmountsTest('WithdrawalAmountsCoverage1', maxErrors, maxNumberOfTests);
+
+        test('WithdrawalAmountsCoverage1', maxErrors, maxNumberOfTests);
     });
 
     describe('coverage 2', () => {
         const maxErrors = {
-            B: { absolute: '1', relative: '0.000000003' },
-            C: { absolute: '1', relative: '0.000000003' },
-            D: { absolute: '1', relative: '0.000000003' },
-            E: { absolute: '1', relative: '0' },
-            F: { absolute: '1', relative: '0.000000003' },
-            G: { absolute: '1', relative: '0.000000003' }
+            B: { absolute: new Decimal(1), relative: new Decimal('0.000000003') },
+            C: { absolute: new Decimal(1), relative: new Decimal('0.000000003') },
+            D: { absolute: new Decimal(1), relative: new Decimal('0.000000003') },
+            E: { absolute: new Decimal(1), relative: new Decimal('0') },
+            F: { absolute: new Decimal(1), relative: new Decimal('0.000000003') },
+            G: { absolute: new Decimal(1), relative: new Decimal('0.000000003') }
         };
-        withdrawalAmountsTest('WithdrawalAmountsCoverage2', maxErrors, maxNumberOfTests);
+
+        test('WithdrawalAmountsCoverage2', maxErrors, maxNumberOfTests);
     });
 
     describe('coverage 3', () => {
         const maxErrors = {
-            B: { absolute: '1', relative: '0.008' },
-            C: { absolute: '1', relative: '0.000002' },
-            D: { absolute: '1', relative: '0.008' },
-            E: { absolute: '1', relative: '0' },
-            F: { absolute: '1', relative: '0.008' },
-            G: { absolute: '1', relative: '0.008' }
+            B: { absolute: new Decimal(1), relative: new Decimal('0.008') },
+            C: { absolute: new Decimal(1), relative: new Decimal('0.000002') },
+            D: { absolute: new Decimal(1), relative: new Decimal('0.008') },
+            E: { absolute: new Decimal(1), relative: new Decimal('0') },
+            F: { absolute: new Decimal(1), relative: new Decimal('0.008') },
+            G: { absolute: new Decimal(1), relative: new Decimal('0.008') }
         };
-        withdrawalAmountsTest('WithdrawalAmountsCoverage3', maxErrors, maxNumberOfTests);
+
+        test('WithdrawalAmountsCoverage3', maxErrors, maxNumberOfTests);
     });
 
     describe('coverage 4', () => {
         const maxErrors = {
-            B: { absolute: '1', relative: '0.0000009' },
-            C: { absolute: '1', relative: '0.0000000002' },
-            D: { absolute: '1', relative: '0.0000009' },
-            E: { absolute: '1', relative: '0' },
-            F: { absolute: '1', relative: '0.0000009' },
-            G: { absolute: '1', relative: '0.0000009' }
+            B: { absolute: new Decimal(1), relative: new Decimal('0.0000009') },
+            C: { absolute: new Decimal(1), relative: new Decimal('0.0000000002') },
+            D: { absolute: new Decimal(1), relative: new Decimal('0.0000009') },
+            E: { absolute: new Decimal(1), relative: new Decimal('0') },
+            F: { absolute: new Decimal(1), relative: new Decimal('0.0000009') },
+            G: { absolute: new Decimal(1), relative: new Decimal('0.0000009') }
         };
-        withdrawalAmountsTest('WithdrawalAmountsCoverage4', maxErrors, maxNumberOfTests);
-    });
-=======
-    for (const b of amounts) {
-        for (const f of amounts) {
-            for (const m of fees) {
-                it(`baseArbitrage(${[b, f, m]})`, async () => {
-                    const expected = baseArbitrage(b, f, m);
-                    if (expected.gte(0) && expected.lte(MAX_VAL)) {
-                        const actual = await poolCollection.baseArbitrageT(b.toString(), f.toString(), m.toString());
-                        expect(actual).to.equal(expected);
-                    } else {
-                        await expect(poolCollection.baseArbitrageT(b.toString(), f.toString(), m.toString())).to.be
-                            .reverted;
-                    }
-                });
-            }
-        }
-    }
-
-    for (const a of amounts) {
-        for (const b of amounts) {
-            for (const f of amounts) {
-                for (const m of fees) {
-                    it(`networkArbitrage(${[a, b, f, m]})`, async () => {
-                        const expected = networkArbitrage(a, b, f, m);
-                        if (expected.gte(0) && expected.lte(MAX_VAL)) {
-                            const actual = await poolCollection.networkArbitrageT(
-                                a.toString(),
-                                b.toString(),
-                                f.toString(),
-                                m.toString()
-                            );
-                            expect(actual).to.equal(expected);
-                        } else {
-                            await expect(
-                                poolCollection.networkArbitrageT(a.toString(), b.toString(), f.toString(), m.toString())
-                            ).to.be.reverted;
-                        }
-                    });
-                }
-            }
-        }
-    }
->>>>>>> 7d235515
+
+        test('WithdrawalAmountsCoverage4', maxErrors, maxNumberOfTests);
+    });
 };
 
 describe('PoolCollection', () => {
@@ -719,10 +663,10 @@
     });
 
     describe('withdrawal', () => {
-        withdrawalAmountsTests(10);
-    });
-});
-
-describe('@stress PoolCollection withdrawal', () => {
-    withdrawalAmountsTests();
+        testWithdrawalAmounts(10);
+    });
+
+    describe('@stress withdrawal', () => {
+        testWithdrawalAmounts();
+    });
 });