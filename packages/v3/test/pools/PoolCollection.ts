import { AsyncReturnType } from '../../components/ContractBuilder';
import Contracts from '../../components/Contracts';
import {
    IERC20,
    ExternalRewardsVault,
    NetworkSettings,
    PoolToken,
    PoolTokenFactory,
    TestBancorNetwork,
    TestERC20Token,
    TestPoolAverageRate,
    TestPoolCollection,
    TestPoolCollectionUpgrader
} from '../../typechain-types';
import { DepositAmountsStructOutput } from '../../typechain-types/TestPoolCollection';
<<<<<<< HEAD
import { MAX_UINT256, PPM_RESOLUTION, ZERO_ADDRESS, ZERO_FRACTION, Symbols, TokenNames } from '../../utils/Constants';
import { toWei, toPPM } from '../../utils/Types';
=======
import { roles } from '../helpers/AccessControl';
import {
    INVALID_FRACTION,
    MAX_UINT256,
    PPM_RESOLUTION,
    ZERO_ADDRESS,
    ZERO_FRACTION,
    ETH,
    TKN
} from '../helpers/Constants';
>>>>>>> 5b19c8e7
import { createPool, createPoolCollection, createSystem } from '../helpers/Factory';
import { createTokenBySymbol, TokenWithAddress } from '../helpers/Utils';
import { Relation } from '../matchers';
import { SignerWithAddress } from '@nomiclabs/hardhat-ethers/signers';
import { expect } from 'chai';
import Decimal from 'decimal.js';
import { BigNumber } from 'ethers';
import { ethers } from 'hardhat';

describe('PoolCollection', () => {
    const DEFAULT_TRADING_FEE_PPM = toPPM(0.2);
    const POOL_TYPE = 1;
    const MIN_LIQUIDITY_FOR_TRADING = toWei(1000);
    const INITIAL_RATE = { n: 1, d: 2 };

    const TRADING_STATUS_UPDATE_OWNER = 0;
    const TRADING_STATUS_UPDATE_MIN_LIQUIDITY = 1;

    const INVALID_FRACTION = { n: 0, d: 0 };

    let deployer: SignerWithAddress;
    let nonOwner: SignerWithAddress;

    before(async () => {
        [deployer, nonOwner] = await ethers.getSigners();
    });

    describe('construction', () => {
        let network: TestBancorNetwork;
        let networkToken: IERC20;
        let networkSettings: NetworkSettings;
        let poolTokenFactory: PoolTokenFactory;
        let poolCollection: TestPoolCollection;
        let poolCollectionUpgrader: TestPoolCollectionUpgrader;

        beforeEach(async () => {
            ({ network, networkToken, networkSettings, poolTokenFactory, poolCollection, poolCollectionUpgrader } =
                await createSystem());
        });

        it('should revert when attempting to create with an invalid network contract', async () => {
            await expect(
                Contracts.PoolCollection.deploy(
                    ZERO_ADDRESS,
                    networkToken.address,
                    networkSettings.address,
                    poolTokenFactory.address,
                    poolCollectionUpgrader.address
                )
            ).to.be.revertedWith('InvalidAddress');
        });

        it('should revert when attempting to create with an invalid network token contract', async () => {
            await expect(
                Contracts.PoolCollection.deploy(
                    network.address,
                    ZERO_ADDRESS,
                    networkSettings.address,
                    poolTokenFactory.address,
                    poolCollectionUpgrader.address
                )
            ).to.be.revertedWith('InvalidAddress');
        });

        it('should revert when attempting to create with an invalid network settings contract', async () => {
            await expect(
                Contracts.PoolCollection.deploy(
                    network.address,
                    networkToken.address,
                    ZERO_ADDRESS,
                    poolTokenFactory.address,
                    poolCollectionUpgrader.address
                )
            ).to.be.revertedWith('InvalidAddress');
        });

        it('should revert when attempting to create with an invalid pool token factory contract', async () => {
            await expect(
                Contracts.PoolCollection.deploy(
                    network.address,
                    networkToken.address,
                    networkSettings.address,
                    ZERO_ADDRESS,
                    poolCollectionUpgrader.address
                )
            ).to.be.revertedWith('InvalidAddress');
        });

        it('should revert when attempting to create with an invalid pool collection upgrader contract', async () => {
            await expect(
                Contracts.PoolCollection.deploy(
                    network.address,
                    networkToken.address,
                    networkSettings.address,
                    poolTokenFactory.address,
                    ZERO_ADDRESS
                )
            ).to.be.revertedWith('InvalidAddress');
        });

        it('should be properly initialized', async () => {
            expect(await poolCollection.version()).to.equal(1);

            expect(await poolCollection.poolType()).to.equal(POOL_TYPE);
            expect(await poolCollection.defaultTradingFeePPM()).to.equal(DEFAULT_TRADING_FEE_PPM);
        });

        it('should emit events on initialization', async () => {
            await expect(poolCollection.deployTransaction)
                .to.emit(poolCollection, 'DefaultTradingFeePPMUpdated')
                .withArgs(0, DEFAULT_TRADING_FEE_PPM);
        });
    });

    describe('default trading fee', () => {
        const newDefaultTradingFree = 100_000;

        let network: TestBancorNetwork;
        let networkSettings: NetworkSettings;
        let poolCollection: TestPoolCollection;
        let reserveToken: TestERC20Token;

        beforeEach(async () => {
            ({ network, networkSettings, poolCollection } = await createSystem());

            expect(await poolCollection.defaultTradingFeePPM()).to.equal(DEFAULT_TRADING_FEE_PPM);

            reserveToken = await Contracts.TestERC20Token.deploy(TokenNames.TKN, Symbols.TKN, 1_000_000);
        });

        it('should revert when a non-owner attempts to set the default trading fee', async () => {
            await expect(
                poolCollection.connect(nonOwner).setDefaultTradingFeePPM(newDefaultTradingFree)
            ).to.be.revertedWith('AccessDenied');
        });

        it('should revert when setting the default trading fee to an invalid value', async () => {
            await expect(poolCollection.setDefaultTradingFeePPM(PPM_RESOLUTION + 1)).to.be.revertedWith('InvalidFee');
        });

        it('should ignore updating to the same default trading fee', async () => {
            await poolCollection.setDefaultTradingFeePPM(newDefaultTradingFree);

            const res = await poolCollection.setDefaultTradingFeePPM(newDefaultTradingFree);
            await expect(res).not.to.emit(poolCollection, 'DefaultTradingFeePPMUpdated');
        });

        it('should be able to set and update the default trading fee', async () => {
            const res = await poolCollection.setDefaultTradingFeePPM(newDefaultTradingFree);
            await expect(res)
                .to.emit(poolCollection, 'DefaultTradingFeePPMUpdated')
                .withArgs(DEFAULT_TRADING_FEE_PPM, newDefaultTradingFree);

            expect(await poolCollection.defaultTradingFeePPM()).to.equal(newDefaultTradingFree);

            // ensure that the new default trading fee is used during the creation of newer pools
            await createPool(reserveToken, network, networkSettings, poolCollection);

            const pool = await poolCollection.poolData(reserveToken.address);
            expect(pool.tradingFeePPM).to.equal(newDefaultTradingFree);
        });
    });

    describe('create pool', () => {
        let networkSettings: NetworkSettings;
        let network: TestBancorNetwork;
        let poolCollection: TestPoolCollection;
        let reserveToken: TokenWithAddress;

        const testCreatePool = (symbol: string) => {
            beforeEach(async () => {
                ({ network, networkSettings, poolCollection } = await createSystem());

                reserveToken = await createTokenBySymbol(symbol);
            });

            it('should revert when attempting to create a pool from a non-network', async () => {
                const nonNetwork = deployer;

                await expect(poolCollection.connect(nonNetwork).createPool(reserveToken.address)).to.be.revertedWith(
                    'AccessDenied'
                );
            });

            it('should revert when attempting to create a pool for a non-whitelisted token', async () => {
                await expect(network.createPoolT(poolCollection.address, reserveToken.address)).to.be.revertedWith(
                    'NotWhitelisted'
                );
            });

            context('with a whitelisted token', () => {
                beforeEach(async () => {
                    await networkSettings.addTokenToWhitelist(reserveToken.address);
                });

                it('should not allow to create the same pool twice', async () => {
                    await network.createPoolT(poolCollection.address, reserveToken.address);

                    await expect(network.createPoolT(poolCollection.address, reserveToken.address)).to.be.revertedWith(
                        'AlreadyExists'
                    );
                });

                it('should create a pool', async () => {
                    const prevPoolCount = await poolCollection.poolCount();

                    expect(await poolCollection.isPoolValid(reserveToken.address)).to.be.false;
                    expect(await poolCollection.pools()).not.to.include(reserveToken.address);

                    const res = await network.createPoolT(poolCollection.address, reserveToken.address);
                    const pool = await poolCollection.poolData(reserveToken.address);

                    await expect(res)
                        .to.emit(poolCollection, 'PoolCreated')
                        .withArgs(pool.poolToken, reserveToken.address);
                    await expect(res)
                        .to.emit(poolCollection, 'TradingFeePPMUpdated')
                        .withArgs(reserveToken.address, 0, pool.tradingFeePPM);
                    await expect(res)
                        .to.emit(poolCollection, 'TradingEnabled')
                        .withArgs(reserveToken.address, false, TRADING_STATUS_UPDATE_OWNER);
                    await expect(res)
                        .to.emit(poolCollection, 'DepositingEnabled')
                        .withArgs(reserveToken.address, pool.depositingEnabled);
                    await expect(res)
                        .to.emit(poolCollection, 'InitialRateUpdated')
                        .withArgs(reserveToken.address, INVALID_FRACTION, pool.initialRate);
                    await expect(res)
                        .to.emit(poolCollection, 'DepositLimitUpdated')
                        .withArgs(reserveToken.address, 0, pool.depositLimit);

                    expect(await poolCollection.isPoolValid(reserveToken.address)).to.be.true;
                    expect(await poolCollection.pools()).to.include(reserveToken.address);
                    expect(await poolCollection.poolCount()).to.equal(prevPoolCount.add(1));

                    const poolToken = await Contracts.PoolToken.attach(pool.poolToken);
                    expect(poolToken).not.to.equal(ZERO_ADDRESS);
                    expect(await poolCollection.poolToken(reserveToken.address)).to.equal(pool.poolToken);
                    expect(await poolToken.reserveToken()).to.equal(reserveToken.address);

                    expect(pool.tradingFeePPM).to.equal(DEFAULT_TRADING_FEE_PPM);
                    expect(pool.tradingEnabled).to.be.true;
                    expect(pool.depositingEnabled).to.be.true;
                    expect(pool.averageRate.time).to.equal(0);
                    expect(pool.averageRate.rate).to.equal(ZERO_FRACTION);
                    expect(pool.initialRate).to.equal(ZERO_FRACTION);
                    expect(pool.depositLimit).to.equal(0);

                    const { liquidity } = pool;
                    expect(liquidity.baseTokenTradingLiquidity).to.equal(0);
                    expect(liquidity.networkTokenTradingLiquidity).to.equal(0);
                    expect(liquidity.tradingLiquidityProduct).to.equal(0);
                    expect(liquidity.stakedBalance).to.equal(0);

                    const poolLiquidity = await poolCollection.poolLiquidity(reserveToken.address);
                    expect(poolLiquidity.baseTokenTradingLiquidity).to.equal(liquidity.baseTokenTradingLiquidity);
                    expect(poolLiquidity.networkTokenTradingLiquidity).to.equal(liquidity.networkTokenTradingLiquidity);
                    expect(poolLiquidity.tradingLiquidityProduct).to.equal(liquidity.tradingLiquidityProduct);
                    expect(poolLiquidity.stakedBalance).to.equal(liquidity.stakedBalance);
                });
            });
        };

        for (const symbol of [Symbols.ETH, Symbols.TKN]) {
            context(symbol, () => {
                testCreatePool(symbol);
            });
        }
    });

    describe('pool settings', () => {
        let networkSettings: NetworkSettings;
        let network: TestBancorNetwork;
        let poolCollection: TestPoolCollection;
        let newReserveToken: TestERC20Token;
        let reserveToken: TestERC20Token;

        beforeEach(async () => {
            ({ network, networkSettings, poolCollection } = await createSystem());

            reserveToken = await Contracts.TestERC20Token.deploy(TokenNames.TKN, Symbols.TKN, 1_000_000);

            await createPool(reserveToken, network, networkSettings, poolCollection);

            newReserveToken = await Contracts.TestERC20Token.deploy(TokenNames.TKN, Symbols.TKN, 1_000_000);
        });

        describe('initial rate', () => {
            const newInitialRate = { n: 1000, d: 5000 };

            it('should revert when a non-owner attempts to set the initial rate', async () => {
                await expect(
                    poolCollection.connect(nonOwner).setInitialRate(reserveToken.address, newInitialRate)
                ).to.be.revertedWith('AccessDenied');
            });

            it('should revert when setting an invalid rate', async () => {
                await expect(
                    poolCollection.setInitialRate(reserveToken.address, {
                        n: 1000,
                        d: 0
                    })
                ).to.be.revertedWith('InvalidRate');

                await expect(
                    poolCollection.setInitialRate(reserveToken.address, {
                        n: 0,
                        d: 1000
                    })
                ).to.be.revertedWith('InvalidRate');
            });

            it('should revert when setting the initial rate of a non-existing pool', async () => {
                await expect(poolCollection.setInitialRate(newReserveToken.address, newInitialRate)).to.be.revertedWith(
                    'DoesNotExist'
                );
            });

            it('should ignore updating to the same initial rate', async () => {
                await poolCollection.setInitialRate(reserveToken.address, newInitialRate);

                const res = await poolCollection.setInitialRate(reserveToken.address, newInitialRate);
                await expect(res).not.to.emit(poolCollection, 'InitialRateUpdated');
            });

            it('should allow setting and updating the initial rate', async () => {
                let pool = await poolCollection.poolData(reserveToken.address);
                let { initialRate } = pool;
                expect(initialRate).to.equal(ZERO_FRACTION);

                const res = await poolCollection.setInitialRate(reserveToken.address, newInitialRate);
                await expect(res)
                    .to.emit(poolCollection, 'InitialRateUpdated')
                    .withArgs(reserveToken.address, initialRate, newInitialRate);

                pool = await poolCollection.poolData(reserveToken.address);
                ({ initialRate } = pool);
                expect(initialRate).to.equal(newInitialRate);

                const newInitialRate2 = { n: 100_000, d: 50 };
                const res2 = await poolCollection.setInitialRate(reserveToken.address, newInitialRate2);
                await expect(res2)
                    .to.emit(poolCollection, 'InitialRateUpdated')
                    .withArgs(reserveToken.address, initialRate, newInitialRate2);

                pool = await poolCollection.poolData(reserveToken.address);
                ({ initialRate } = pool);
                expect(initialRate).to.equal(newInitialRate2);
            });
        });

        describe('trading fee', () => {
            const newTradingFee = toPPM(5.5);

            it('should revert when a non-owner attempts to set the trading fee', async () => {
                await expect(
                    poolCollection.connect(nonOwner).setTradingFeePPM(reserveToken.address, newTradingFee)
                ).to.be.revertedWith('AccessDenied');
            });

            it('should revert when setting an invalid trading fee', async () => {
                await expect(
                    poolCollection.setTradingFeePPM(reserveToken.address, PPM_RESOLUTION + 1)
                ).to.be.revertedWith('InvalidFee');
            });

            it('should revert when setting the trading fee of a non-existing pool', async () => {
                await expect(
                    poolCollection.setTradingFeePPM(newReserveToken.address, newTradingFee)
                ).to.be.revertedWith('DoesNotExist');
            });

            it('should ignore updating to the same trading fee', async () => {
                await poolCollection.setTradingFeePPM(reserveToken.address, newTradingFee);

                const res = await poolCollection.setTradingFeePPM(reserveToken.address, newTradingFee);
                await expect(res).not.to.emit(poolCollection, 'TradingFeePPMUpdated');
            });

            it('should allow setting and updating the trading fee', async () => {
                let pool = await poolCollection.poolData(reserveToken.address);
                let { tradingFeePPM } = pool;
                expect(tradingFeePPM).to.equal(DEFAULT_TRADING_FEE_PPM);

                const res = await poolCollection.setTradingFeePPM(reserveToken.address, newTradingFee);
                await expect(res)
                    .to.emit(poolCollection, 'TradingFeePPMUpdated')
                    .withArgs(reserveToken.address, tradingFeePPM, newTradingFee);

                pool = await poolCollection.poolData(reserveToken.address);
                ({ tradingFeePPM } = pool);
                expect(tradingFeePPM).to.equal(newTradingFee);

                const newTradingFee2 = toPPM(0);
                const res2 = await poolCollection.setTradingFeePPM(reserveToken.address, newTradingFee2);
                await expect(res2)
                    .to.emit(poolCollection, 'TradingFeePPMUpdated')
                    .withArgs(reserveToken.address, tradingFeePPM, newTradingFee2);

                pool = await poolCollection.poolData(reserveToken.address);
                ({ tradingFeePPM } = pool);
                expect(tradingFeePPM).to.equal(newTradingFee2);
            });
        });

        describe('enable trading', () => {
            it('should revert when a non-owner attempts to enable trading', async () => {
                await expect(
                    poolCollection.connect(nonOwner).enableTrading(reserveToken.address, true)
                ).to.be.revertedWith('AccessDenied');
            });

            it('should revert when enabling trading for a non-existing pool', async () => {
                await expect(poolCollection.enableTrading(newReserveToken.address, true)).to.be.revertedWith(
                    'DoesNotExist'
                );
            });

            it('should ignore updating to the same status', async () => {
                await poolCollection.enableTrading(reserveToken.address, false);

                const res = await poolCollection.enableTrading(reserveToken.address, false);
                await expect(res).not.to.emit(poolCollection, 'TradingEnabled');
            });

            it('should allow enabling and disabling trading', async () => {
                let pool = await poolCollection.poolData(reserveToken.address);
                let { tradingEnabled } = pool;
                expect(tradingEnabled).to.be.true;

                const res = await poolCollection.enableTrading(reserveToken.address, false);
                await expect(res)
                    .to.emit(poolCollection, 'TradingEnabled')
                    .withArgs(reserveToken.address, false, TRADING_STATUS_UPDATE_OWNER);

                pool = await poolCollection.poolData(reserveToken.address);
                ({ tradingEnabled } = pool);
                expect(tradingEnabled).to.be.false;

                const res2 = await poolCollection.enableTrading(reserveToken.address, true);
                await expect(res2)
                    .to.emit(poolCollection, 'TradingEnabled')
                    .withArgs(reserveToken.address, true, TRADING_STATUS_UPDATE_OWNER);

                pool = await poolCollection.poolData(reserveToken.address);
                ({ tradingEnabled } = pool);
                expect(tradingEnabled).to.be.true;
            });
        });

        describe('enable depositing', () => {
            it('should revert when a non-owner attempts to enable depositing', async () => {
                await expect(
                    poolCollection.connect(nonOwner).enableDepositing(reserveToken.address, true)
                ).to.be.revertedWith('AccessDenied');
            });

            it('should revert when enabling depositing for a non-existing pool', async () => {
                await expect(poolCollection.enableDepositing(newReserveToken.address, true)).to.be.revertedWith(
                    'DoesNotExist'
                );
            });

            it('should ignore updating to the same status', async () => {
                await poolCollection.enableDepositing(reserveToken.address, false);

                const res = await poolCollection.enableDepositing(reserveToken.address, false);
                await expect(res).not.to.emit(poolCollection, 'DepositingEnabled');
            });

            it('should allow enabling and disabling depositing', async () => {
                let pool = await poolCollection.poolData(reserveToken.address);
                let { depositingEnabled } = pool;
                expect(depositingEnabled).to.be.true;

                const res = await poolCollection.enableDepositing(reserveToken.address, false);
                await expect(res).to.emit(poolCollection, 'DepositingEnabled').withArgs(reserveToken.address, false);

                pool = await poolCollection.poolData(reserveToken.address);
                ({ depositingEnabled } = pool);
                expect(depositingEnabled).to.be.false;

                const res2 = await poolCollection.enableDepositing(reserveToken.address, true);
                await expect(res2).to.emit(poolCollection, 'DepositingEnabled').withArgs(reserveToken.address, true);

                pool = await poolCollection.poolData(reserveToken.address);
                ({ depositingEnabled } = pool);
                expect(depositingEnabled).to.be.true;
            });
        });

        describe('deposit limit', () => {
            const newDepositLimit = 99_999;

            it('should revert when a non-owner attempts to set the deposit limit', async () => {
                await expect(
                    poolCollection.connect(nonOwner).setDepositLimit(reserveToken.address, newDepositLimit)
                ).to.be.revertedWith('AccessDenied');
            });

            it('should revert when setting the deposit limit of a non-existing pool', async () => {
                await expect(
                    poolCollection.setDepositLimit(newReserveToken.address, newDepositLimit)
                ).to.be.revertedWith('DoesNotExist');
            });

            it('should ignore updating to the same deposit limit', async () => {
                await poolCollection.setDepositLimit(reserveToken.address, newDepositLimit);

                const res = await poolCollection.setDepositLimit(reserveToken.address, newDepositLimit);
                await expect(res).not.to.emit(poolCollection, 'DepositLimitUpdated');
            });

            it('should allow setting and updating the deposit limit', async () => {
                let pool = await poolCollection.poolData(reserveToken.address);
                let { depositLimit } = pool;
                expect(depositLimit).to.equal(0);

                const res = await poolCollection.setDepositLimit(reserveToken.address, newDepositLimit);
                await expect(res)
                    .to.emit(poolCollection, 'DepositLimitUpdated')
                    .withArgs(reserveToken.address, depositLimit, newDepositLimit);

                pool = await poolCollection.poolData(reserveToken.address);
                ({ depositLimit } = pool);
                expect(depositLimit).to.equal(newDepositLimit);

                const newDepositLimit2 = 1;
                const res2 = await poolCollection.setDepositLimit(reserveToken.address, newDepositLimit2);
                await expect(res2)
                    .to.emit(poolCollection, 'DepositLimitUpdated')
                    .withArgs(reserveToken.address, depositLimit, newDepositLimit2);

                pool = await poolCollection.poolData(reserveToken.address);
                ({ depositLimit } = pool);
                expect(depositLimit).to.equal(newDepositLimit2);
            });
        });
    });

    describe('deposit', () => {
        const testDeposit = (symbol: string) => {
            let networkSettings: NetworkSettings;
            let network: TestBancorNetwork;
            let poolCollection: TestPoolCollection;
            let reserveToken: TokenWithAddress;

            let provider: SignerWithAddress;

            before(async () => {
                [deployer, provider] = await ethers.getSigners();
            });

            beforeEach(async () => {
                ({ network, networkSettings, poolCollection } = await createSystem());

                reserveToken = await createTokenBySymbol(symbol);
            });

            it('should revert when attempting to deposit from a non-network', async () => {
                const nonNetwork = deployer;

                await expect(
                    poolCollection.connect(nonNetwork).depositFor(provider.address, reserveToken.address, 1, 2)
                ).to.be.revertedWith('AccessDenied');
            });

            it('should revert when attempting to deposit for an invalid provider', async () => {
                await expect(
                    network.depositToPoolCollectionForT(
                        poolCollection.address,
                        ZERO_ADDRESS,
                        reserveToken.address,
                        1,
                        2
                    )
                ).to.be.revertedWith('InvalidAddress');
            });

            it('should revert when attempting to deposit for an invalid pool', async () => {
                await expect(
                    network.depositToPoolCollectionForT(poolCollection.address, provider.address, ZERO_ADDRESS, 1, 2)
                ).to.be.revertedWith('InvalidAddress');
            });

            it('should revert when attempting to deposit into a pool that does not exist', async () => {
                await expect(
                    network.depositToPoolCollectionForT(
                        poolCollection.address,
                        provider.address,
                        reserveToken.address,
                        1,
                        2
                    )
                ).to.be.revertedWith('DoesNotExist');
            });

            it('should revert when attempting to deposit an invalid amount', async () => {
                await expect(
                    network.depositToPoolCollectionForT(
                        poolCollection.address,
                        provider.address,
                        reserveToken.address,
                        0,
                        2
                    )
                ).to.be.revertedWith('ZeroValue');
            });

            context('with a registered pool', () => {
                let poolToken: PoolToken;

                beforeEach(async () => {
                    poolToken = await createPool(reserveToken, network, networkSettings, poolCollection);
                });

                context('when at the deposit limit', () => {
                    const DEPOSIT_LIMIT = toWei(12_345);

                    beforeEach(async () => {
                        await networkSettings.setMinLiquidityForTrading(MIN_LIQUIDITY_FOR_TRADING);

                        await poolCollection.setDepositLimit(reserveToken.address, DEPOSIT_LIMIT);
                        await poolCollection.setInitialRate(reserveToken.address, INITIAL_RATE);

                        await network.depositToPoolCollectionForT(
                            poolCollection.address,
                            provider.address,
                            reserveToken.address,
                            DEPOSIT_LIMIT,
                            MAX_UINT256
                        );
                    });

                    it('should revert when attempting to deposit', async () => {
                        await expect(
                            network.depositToPoolCollectionForT(
                                poolCollection.address,
                                provider.address,
                                reserveToken.address,
                                1,
                                MAX_UINT256
                            )
                        ).to.be.revertedWith('DepositLimitExceeded');
                    });
                });

                context('when below the deposit limit', () => {
                    const testDepositFor = async (
                        baseTokenAmount: BigNumber,
                        unallocatedNetworkTokenLiquidity = MAX_UINT256
                    ) => {
                        const prevPoolData = await poolCollection.poolData(reserveToken.address);

                        const prevPoolTokenTotalSupply = await poolToken.totalSupply();
                        const prevProviderPoolTokenBalance = await poolToken.balanceOf(provider.address);

                        let expectedPoolTokenAmount;
                        if (prevPoolTokenTotalSupply.isZero()) {
                            expectedPoolTokenAmount = baseTokenAmount;
                        } else {
                            expectedPoolTokenAmount = baseTokenAmount
                                .mul(prevPoolTokenTotalSupply)
                                .div(prevPoolData.liquidity.stakedBalance);
                        }

                        const depositAmounts = (await network.callStatic.depositToPoolCollectionForT(
                            poolCollection.address,
                            provider.address,
                            reserveToken.address,
                            baseTokenAmount,
                            unallocatedNetworkTokenLiquidity
                        )) as any as DepositAmountsStructOutput;

                        const res = await network.depositToPoolCollectionForT(
                            poolCollection.address,
                            provider.address,
                            reserveToken.address,
                            baseTokenAmount,
                            unallocatedNetworkTokenLiquidity
                        );

                        const poolData = await poolCollection.poolData(reserveToken.address);

                        const minLiquidityForTrading = await networkSettings.minLiquidityForTrading();
                        if (
                            prevPoolData.tradingEnabled &&
                            prevPoolData.liquidity.networkTokenTradingLiquidity.lt(minLiquidityForTrading) &&
                            poolData.liquidity.networkTokenTradingLiquidity.gte(minLiquidityForTrading)
                        ) {
                            await expect(res)
                                .to.emit(poolCollection, 'TradingEnabled')
                                .withArgs(reserveToken.address, true, TRADING_STATUS_UPDATE_MIN_LIQUIDITY);
                        }

                        let rate;
                        if (prevPoolData.liquidity.networkTokenTradingLiquidity.lt(minLiquidityForTrading)) {
                            rate = prevPoolData.initialRate;

                            expect(poolData.averageRate.rate).to.equal(prevPoolData.initialRate);
                        } else {
                            rate = prevPoolData.averageRate.rate;

                            expect(poolData.initialRate).to.equal(ZERO_FRACTION);
                        }

                        let networkTokenDeltaAmount = baseTokenAmount.mul(rate.n).div(rate.d);
                        let baseTokenExcessLiquidity = BigNumber.from(0);
                        if (networkTokenDeltaAmount.gt(unallocatedNetworkTokenLiquidity)) {
                            const unavailableNetworkTokenAmount = networkTokenDeltaAmount.sub(
                                unallocatedNetworkTokenLiquidity
                            );

                            networkTokenDeltaAmount = unallocatedNetworkTokenLiquidity;
                            baseTokenExcessLiquidity = unavailableNetworkTokenAmount.mul(rate.d).div(rate.n);
                        }

                        const baseTokenDeltaAmount = baseTokenAmount.sub(baseTokenExcessLiquidity);

                        const newBaseTokenTradingLiquidity =
                            prevPoolData.liquidity.baseTokenTradingLiquidity.add(baseTokenDeltaAmount);
                        const newNetworkTokenTradingLiquidity =
                            prevPoolData.liquidity.networkTokenTradingLiquidity.add(networkTokenDeltaAmount);

                        expect(depositAmounts.networkTokenDeltaAmount).to.equal(networkTokenDeltaAmount);
                        expect(depositAmounts.baseTokenDeltaAmount).to.equal(baseTokenDeltaAmount);
                        expect(depositAmounts.poolTokenAmount).to.equal(expectedPoolTokenAmount);
                        expect(depositAmounts.poolToken).to.equal(poolToken.address);

                        expect(poolData.liquidity.stakedBalance).to.equal(
                            prevPoolData.liquidity.stakedBalance.add(baseTokenAmount)
                        );
                        expect(poolData.liquidity.baseTokenTradingLiquidity).to.equal(newBaseTokenTradingLiquidity);
                        expect(poolData.liquidity.networkTokenTradingLiquidity).to.equal(
                            newNetworkTokenTradingLiquidity
                        );
                        expect(poolData.liquidity.tradingLiquidityProduct).to.equal(
                            newBaseTokenTradingLiquidity.mul(newNetworkTokenTradingLiquidity)
                        );

                        expect(await poolToken.totalSupply()).to.equal(
                            prevPoolTokenTotalSupply.add(expectedPoolTokenAmount)
                        );
                        expect(await poolToken.balanceOf(provider.address)).to.equal(
                            prevProviderPoolTokenBalance.add(expectedPoolTokenAmount)
                        );
                    };

                    context('without the minimum network token trading liquidity setting', () => {
                        beforeEach(async () => {
                            await poolCollection.setDepositLimit(reserveToken.address, MAX_UINT256);
                        });

                        it('should revert when attempting to deposit', async () => {
                            await expect(
                                network.depositToPoolCollectionForT(
                                    poolCollection.address,
                                    provider.address,
                                    reserveToken.address,
                                    1,
                                    MAX_UINT256
                                )
                            ).to.be.revertedWith('MinLiquidityNotSet');
                        });
                    });

                    context('with the minimum network token trading liquidity setting', () => {
                        beforeEach(async () => {
                            await networkSettings.setMinLiquidityForTrading(MIN_LIQUIDITY_FOR_TRADING);

                            await poolCollection.setDepositLimit(reserveToken.address, MAX_UINT256);
                        });

                        context('when below the minimum network token trading liquidity', () => {
                            context('when no initial rate was set', () => {
                                it('should revert when attempting to deposit', async () => {
                                    await expect(
                                        network.depositToPoolCollectionForT(
                                            poolCollection.address,
                                            provider.address,
                                            reserveToken.address,
                                            1,
                                            MAX_UINT256
                                        )
                                    ).to.be.revertedWith('NoInitialRate');
                                });
                            });

                            context('when initial rate was set', () => {
                                beforeEach(async () => {
                                    await poolCollection.setInitialRate(reserveToken.address, INITIAL_RATE);
                                });

                                it('should deposit', async () => {
                                    for (const amount of [1, 10_000, toWei(1_000_000)]) {
                                        await testDepositFor(BigNumber.from(amount));
                                    }
                                });

                                context('when exceeding the unallocated network token liquidity', () => {
                                    it('should deposit', async () => {
                                        for (const amount of [toWei(1_000_000), toWei(10_000_000), toWei(50_000_000)]) {
                                            await testDepositFor(amount, toWei(20_000));
                                        }
                                    });
                                });
                            });
                        });

                        context('when above the minimum network token trading liquidity', () => {
                            beforeEach(async () => {
                                await networkSettings.setMinLiquidityForTrading(MIN_LIQUIDITY_FOR_TRADING);

                                await poolCollection.setInitialRate(reserveToken.address, INITIAL_RATE);

                                await network.depositToPoolCollectionForT(
                                    poolCollection.address,
                                    provider.address,
                                    reserveToken.address,
                                    MIN_LIQUIDITY_FOR_TRADING.mul(INITIAL_RATE.d).div(INITIAL_RATE.n),
                                    MAX_UINT256
                                );
                            });

                            it('should deposit', async () => {
                                for (const amount of [1, 10_000, toWei(1_000_000)]) {
                                    await testDepositFor(BigNumber.from(amount));
                                }
                            });

                            context('when exceeding the unallocated network token liquidity', () => {
                                it('should deposit', async () => {
                                    for (const amount of [toWei(1_000_000), toWei(10_000_000), toWei(50_000_000)]) {
                                        await testDepositFor(amount, toWei(20_000));
                                    }
                                });
                            });
                        });
                    });
                });
            });
        };

        for (const symbol of [Symbols.ETH, Symbols.TKN]) {
            context(symbol, () => {
                testDeposit(symbol);
            });
        }
    });

    describe('withdraw', () => {
        const testWithdraw = (symbol: string) => {
            let networkSettings: NetworkSettings;
            let network: TestBancorNetwork;
            let poolCollection: TestPoolCollection;
            let poolToken: PoolToken;
            let reserveToken: TokenWithAddress;

            let provider: SignerWithAddress;

            before(async () => {
                [deployer, provider] = await ethers.getSigners();
            });

            beforeEach(async () => {
                ({ network, networkSettings, poolCollection } = await createSystem());

                await networkSettings.setMinLiquidityForTrading(MIN_LIQUIDITY_FOR_TRADING);

                reserveToken = await createTokenBySymbol(symbol);

                poolToken = await createPool(reserveToken, network, networkSettings, poolCollection);

                await poolCollection.setDepositLimit(reserveToken.address, MAX_UINT256);
                await poolCollection.setInitialRate(reserveToken.address, INITIAL_RATE);
            });

            it('should revert when attempting to withdraw from a non-network', async () => {
                const nonNetwork = deployer;

                await expect(
                    poolCollection.connect(nonNetwork).withdraw(reserveToken.address, 1, 1, 1)
                ).to.be.revertedWith('AccessDenied');
            });

            it('should revert when attempting to withdraw from an invalid pool', async () => {
                await expect(
                    network.withdrawFromPoolCollectionT(poolCollection.address, ZERO_ADDRESS, 1, 1, 1)
                ).to.be.revertedWith('InvalidAddress');
            });

            it('should revert when attempting to withdraw an invalid amount', async () => {
                await expect(
                    network.withdrawFromPoolCollectionT(poolCollection.address, reserveToken.address, 0, 1, 1)
                ).to.be.revertedWith('ZeroValue');
            });

            it('should reset the pool data when the pool is emptied', async () => {
                const baseTokenAmount = 1000;

                await network.depositToPoolCollectionForT(
                    poolCollection.address,
                    provider.address,
                    reserveToken.address,
                    baseTokenAmount,
                    MAX_UINT256
                );

                const prevPoolData = await poolCollection.poolData(reserveToken.address);
                expect(prevPoolData.averageRate.rate).to.equal(prevPoolData.initialRate);

                const poolTokenAmount = await poolToken.balanceOf(provider.address);
                await poolToken.connect(provider).transfer(network.address, poolTokenAmount);
                await network.approveT(poolToken.address, poolCollection.address, poolTokenAmount);

                expect(prevPoolData.liquidity.stakedBalance).to.not.equal(BigNumber.from(0));
                expect(prevPoolData.liquidity.baseTokenTradingLiquidity).to.not.equal(BigNumber.from(0));
                expect(prevPoolData.liquidity.networkTokenTradingLiquidity).to.not.equal(BigNumber.from(0));
                expect(prevPoolData.liquidity.tradingLiquidityProduct).to.not.equal(BigNumber.from(0));
                expect(prevPoolData.averageRate.rate).to.not.equal(ZERO_FRACTION);

                await network.withdrawFromPoolCollectionT(
                    poolCollection.address,
                    reserveToken.address,
                    poolTokenAmount,
                    baseTokenAmount,
                    0
                );

                const poolData = await poolCollection.poolData(reserveToken.address);
                expect(poolData.liquidity.stakedBalance).to.equal(0);
                expect(poolData.liquidity.baseTokenTradingLiquidity).to.equal(0);
                expect(poolData.liquidity.networkTokenTradingLiquidity).to.equal(0);
                expect(poolData.liquidity.tradingLiquidityProduct).to.equal(0);
                expect(poolData.averageRate.rate).to.equal(ZERO_FRACTION);
            });

            for (const percent of [1, 5, 10, 25, 50]) {
                it(`should update the pool data when ${percent}% of the pool is emptied`, async () => {
                    const baseTokenAmount = BigNumber.from(1000);

                    await network.depositToPoolCollectionForT(
                        poolCollection.address,
                        provider.address,
                        reserveToken.address,
                        baseTokenAmount,
                        MAX_UINT256
                    );

                    const prevPoolData = await poolCollection.poolData(reserveToken.address);
                    const poolTokenAmount = await poolToken.balanceOf(provider.address);
                    await poolToken.connect(provider).transfer(network.address, poolTokenAmount);
                    await network.approveT(poolToken.address, poolCollection.address, poolTokenAmount);

                    const stakedBalanceExpected = prevPoolData.liquidity.stakedBalance.mul(100 - percent).div(100);
                    const baseTokenTradingLiquidityExpected = prevPoolData.liquidity.baseTokenTradingLiquidity
                        .mul(100 - percent)
                        .div(100);
                    const networkTokenTradingLiquidityExpected = prevPoolData.liquidity.networkTokenTradingLiquidity
                        .mul(100 - percent)
                        .div(100);
                    const tradingLiquidityProductExpected = baseTokenTradingLiquidityExpected.mul(
                        networkTokenTradingLiquidityExpected
                    );

                    await network.withdrawFromPoolCollectionT(
                        poolCollection.address,
                        reserveToken.address,
                        poolTokenAmount.mul(percent).div(100),
                        baseTokenAmount,
                        BigNumber.from(0)
                    );

                    const poolData = await poolCollection.poolData(reserveToken.address);
                    expect(poolData.liquidity.stakedBalance).to.equal(stakedBalanceExpected);
                    expect(poolData.liquidity.baseTokenTradingLiquidity).to.equal(baseTokenTradingLiquidityExpected);
                    expect(poolData.liquidity.networkTokenTradingLiquidity).to.equal(
                        networkTokenTradingLiquidityExpected
                    );
                    expect(poolData.liquidity.tradingLiquidityProduct).to.equal(tradingLiquidityProductExpected);
                });
            }
        };

        for (const symbol of [Symbols.ETH, Symbols.TKN]) {
            context(symbol, () => {
                testWithdraw(symbol);
            });
        }
    });

    describe('trading', () => {
        let networkSettings: NetworkSettings;
        let network: TestBancorNetwork;
        let networkToken: IERC20;
        let poolCollection: TestPoolCollection;
        let reserveToken: TestERC20Token;

        const MIN_RETURN_AMOUNT = 1;

        beforeEach(async () => {
            ({ network, networkToken, networkSettings, poolCollection } = await createSystem());

            await networkSettings.setMinLiquidityForTrading(MIN_LIQUIDITY_FOR_TRADING);

            reserveToken = await Contracts.TestERC20Token.deploy(TokenNames.TKN, Symbols.TKN, 1_000_000);

            await createPool(reserveToken, network, networkSettings, poolCollection);
        });

        const testTrading = (isSourceNetworkToken: boolean) => {
            const setTradingLiquidity = async (
                networkTokenTradingLiquidity: BigNumber,
                baseTokenTradingLiquidity: BigNumber
            ) =>
                poolCollection.setTradingLiquidityT(reserveToken.address, {
                    networkTokenTradingLiquidity,
                    baseTokenTradingLiquidity,
                    tradingLiquidityProduct: networkTokenTradingLiquidity.mul(baseTokenTradingLiquidity),
                    stakedBalance: baseTokenTradingLiquidity
                });

            const fromTokenName = isSourceNetworkToken ? 'network token' : 'base token';
            const toTokenName = isSourceNetworkToken ? 'base token' : 'network token';
            context(`from ${fromTokenName} to ${toTokenName}`, () => {
                let sourceToken: IERC20;
                let targetToken: IERC20;

                beforeEach(async () => {
                    sourceToken = isSourceNetworkToken ? networkToken : reserveToken;
                    targetToken = isSourceNetworkToken ? reserveToken : networkToken;
                });

                it('should revert when attempting to trade from a non-network', async () => {
                    const nonNetwork = deployer;

                    await expect(
                        poolCollection
                            .connect(nonNetwork)
                            .trade(sourceToken.address, targetToken.address, 1, MIN_RETURN_AMOUNT)
                    ).to.be.revertedWith('AccessDenied');
                });

                it('should revert when attempting to trade or query using an invalid source pool', async () => {
                    await expect(
                        network.tradePoolCollectionT(
                            poolCollection.address,
                            ZERO_ADDRESS,
                            targetToken.address,
                            1,
                            MIN_RETURN_AMOUNT
                        )
                    ).to.be.revertedWith('InvalidAddress');

                    for (const targetAmount of [true, false]) {
                        await expect(
                            poolCollection.tradeAmountAndFee(ZERO_ADDRESS, targetToken.address, 1, targetAmount)
                        ).to.be.revertedWith('InvalidAddress');
                    }
                });

                it('should revert when attempting to trade or query using an invalid target pool', async () => {
                    await expect(
                        network.tradePoolCollectionT(
                            poolCollection.address,
                            sourceToken.address,
                            ZERO_ADDRESS,
                            1,
                            MIN_RETURN_AMOUNT
                        )
                    ).to.be.revertedWith('InvalidAddress');

                    for (const targetAmount of [true, false]) {
                        await expect(
                            poolCollection.tradeAmountAndFee(sourceToken.address, ZERO_ADDRESS, 1, targetAmount)
                        ).to.be.revertedWith('InvalidAddress');
                    }
                });

                it('should revert when attempting to trade or query using a non-existing source pool', async () => {
                    const reserveToken2 = await Contracts.TestERC20Token.deploy(TokenNames.TKN, Symbols.TKN, 1_000_000);

                    await expect(
                        network.tradePoolCollectionT(
                            poolCollection.address,
                            reserveToken2.address,
                            networkToken.address,
                            1,
                            MIN_RETURN_AMOUNT
                        )
                    ).to.be.revertedWith('DoesNotExist');

                    for (const targetAmount of [true, false]) {
                        await expect(
                            poolCollection.tradeAmountAndFee(
                                reserveToken2.address,
                                networkToken.address,
                                1,
                                targetAmount
                            )
                        ).to.be.revertedWith('DoesNotExist');
                    }
                });

                it('should revert when attempting to trade or query using a non-existing target pool', async () => {
                    const reserveToken2 = await Contracts.TestERC20Token.deploy(TokenNames.TKN, Symbols.TKN, 1_000_000);

                    await expect(
                        network.tradePoolCollectionT(
                            poolCollection.address,
                            networkToken.address,
                            reserveToken2.address,
                            1,
                            MIN_RETURN_AMOUNT
                        )
                    ).to.be.revertedWith('DoesNotExist');

                    for (const targetAmount of [true, false]) {
                        await expect(
                            poolCollection.tradeAmountAndFee(
                                networkToken.address,
                                reserveToken2.address,
                                1,
                                targetAmount
                            )
                        ).to.be.revertedWith('DoesNotExist');
                    }
                });

                it('should revert when attempting to trade or query without using the network token as one of the pools', async () => {
                    const reserveToken2 = await Contracts.TestERC20Token.deploy(TokenNames.TKN, Symbols.TKN, 1_000_000);

                    await expect(
                        network.tradePoolCollectionT(
                            poolCollection.address,
                            reserveToken.address,
                            reserveToken2.address,
                            1,
                            MIN_RETURN_AMOUNT
                        )
                    ).to.be.revertedWith('InvalidPoo');

                    for (const targetAmount of [true, false]) {
                        await expect(
                            poolCollection.tradeAmountAndFee(
                                reserveToken.address,
                                reserveToken2.address,
                                1,
                                targetAmount
                            )
                        ).to.be.revertedWith('InvalidPoo');
                    }
                });

                it('should revert when attempting to trade or query using the network token as both of the pools', async () => {
                    await expect(
                        network.tradePoolCollectionT(
                            poolCollection.address,
                            networkToken.address,
                            networkToken.address,
                            1,
                            MIN_RETURN_AMOUNT
                        )
                    ).to.be.revertedWith('InvalidPoo');

                    for (const targetAmount of [true, false]) {
                        await expect(
                            poolCollection.tradeAmountAndFee(
                                networkToken.address,
                                networkToken.address,
                                1,
                                targetAmount
                            )
                        ).to.be.revertedWith('InvalidPoo');
                    }
                });

                it('should revert when attempting to trade or query with an invalid amount', async () => {
                    await expect(
                        network.tradePoolCollectionT(
                            poolCollection.address,
                            sourceToken.address,
                            targetToken.address,
                            0,
                            MIN_RETURN_AMOUNT
                        )
                    ).to.be.revertedWith('ZeroValue');

                    for (const targetAmount of [true, false]) {
                        await expect(
                            poolCollection.tradeAmountAndFee(sourceToken.address, targetToken.address, 0, targetAmount)
                        ).to.be.revertedWith('ZeroValue');
                    }
                });

                it('should revert when attempting to trade with an invalid minimum return amount', async () => {
                    await expect(
                        network.tradePoolCollectionT(
                            poolCollection.address,
                            sourceToken.address,
                            targetToken.address,
                            1,
                            0
                        )
                    ).to.be.revertedWith('ZeroValue');
                });

                context('when trading is disabled', () => {
                    beforeEach(async () => {
                        await poolCollection.enableTrading(reserveToken.address, false);
                    });

                    it('should revert when attempting to trade or query', async () => {
                        await expect(
                            network.tradePoolCollectionT(
                                poolCollection.address,
                                sourceToken.address,
                                targetToken.address,
                                1,
                                MIN_RETURN_AMOUNT
                            )
                        ).to.be.revertedWith('TradingDisabled');

                        for (const targetAmount of [true, false]) {
                            await expect(
                                poolCollection.tradeAmountAndFee(
                                    sourceToken.address,
                                    targetToken.address,
                                    1,
                                    targetAmount
                                )
                            ).to.be.revertedWith('TradingDisabled');
                        }
                    });
                });

                context('with insufficient network token liquidity', () => {
                    it('should revert when attempting to trade or query', async () => {
                        await expect(
                            network.tradePoolCollectionT(
                                poolCollection.address,
                                sourceToken.address,
                                targetToken.address,
                                1,
                                MIN_RETURN_AMOUNT
                            )
                        ).to.be.revertedWith('LiquidityTooLow');

                        for (const targetAmount of [true, false]) {
                            await expect(
                                poolCollection.tradeAmountAndFee(
                                    sourceToken.address,
                                    targetToken.address,
                                    1,
                                    targetAmount
                                )
                            ).to.be.revertedWith('LiquidityTooLow');
                        }
                    });
                });

                context('with sufficient network token liquidity', () => {
                    beforeEach(async () => {
                        await setTradingLiquidity(MIN_LIQUIDITY_FOR_TRADING, BigNumber.from(0));
                    });

                    context('with sufficient target and source pool balances', () => {
                        beforeEach(async () => {
                            const networkTokenTradingLiquidity = MIN_LIQUIDITY_FOR_TRADING.mul(1000);

                            // for the tests below, ensure that the source to target ratio above 1, such that a zero
                            // trading result is possible
                            const baseTokenTradingLiquidity = isSourceNetworkToken
                                ? networkTokenTradingLiquidity.div(2)
                                : networkTokenTradingLiquidity.mul(2);

                            await setTradingLiquidity(networkTokenTradingLiquidity, baseTokenTradingLiquidity);
                        });

                        it('should revert when the trade result is zero', async () => {
                            await expect(
                                network.tradePoolCollectionT(
                                    poolCollection.address,
                                    sourceToken.address,
                                    targetToken.address,
                                    1,
                                    MIN_RETURN_AMOUNT
                                )
                            ).to.be.revertedWith('ZeroTargetAmount');
                        });

                        it('should revert when the trade result is below the minimum return amount', async () => {
                            await expect(
                                network.tradePoolCollectionT(
                                    poolCollection.address,
                                    sourceToken.address,
                                    targetToken.address,
                                    toWei(12_345),
                                    MAX_UINT256
                                )
                            ).to.be.revertedWith('ReturnAmountTooLow');
                        });
                    });
                });

                context('with insufficient pool balances', () => {
                    beforeEach(async () => {
                        await networkSettings.setMinLiquidityForTrading(0);
                    });

                    context('source pool', () => {
                        const amount = BigNumber.from(12_345);

                        context('empty', () => {
                            beforeEach(async () => {
                                const targetBalance = amount.mul(999_999_999_999);
                                const networkTokenTradingLiquidity = isSourceNetworkToken
                                    ? BigNumber.from(0)
                                    : targetBalance;
                                const baseTokenTradingLiquidity = isSourceNetworkToken
                                    ? targetBalance
                                    : BigNumber.from(0);
                                await setTradingLiquidity(networkTokenTradingLiquidity, baseTokenTradingLiquidity);
                            });

                            it('should revert when attempting to trade or query', async () => {
                                await expect(
                                    network.tradePoolCollectionT(
                                        poolCollection.address,
                                        sourceToken.address,
                                        targetToken.address,
                                        amount,
                                        MIN_RETURN_AMOUNT
                                    )
                                ).to.be.revertedWith('InvalidPoolBalance');

                                for (const targetAmount of [true, false]) {
                                    await expect(
                                        poolCollection.tradeAmountAndFee(
                                            sourceToken.address,
                                            targetToken.address,
                                            amount,
                                            targetAmount
                                        )
                                    ).to.be.revertedWith('InvalidPoolBalance');
                                }
                            });
                        });
                    });

                    context('target pool', () => {
                        context('empty', () => {
                            const amount = 12_345;

                            beforeEach(async () => {
                                const sourceBalance = BigNumber.from(12_345);
                                const networkTokenTradingLiquidity = isSourceNetworkToken
                                    ? sourceBalance
                                    : BigNumber.from(0);

                                const baseTokenTradingLiquidity = isSourceNetworkToken
                                    ? BigNumber.from(0)
                                    : sourceBalance;

                                await setTradingLiquidity(networkTokenTradingLiquidity, baseTokenTradingLiquidity);
                            });

                            it('should revert when attempting to trade or query', async () => {
                                await expect(
                                    network.tradePoolCollectionT(
                                        poolCollection.address,
                                        sourceToken.address,
                                        targetToken.address,
                                        amount,
                                        MIN_RETURN_AMOUNT
                                    )
                                ).to.be.revertedWith('InvalidPoolBalance');

                                for (const targetAmount of [true, false]) {
                                    await expect(
                                        poolCollection.tradeAmountAndFee(
                                            sourceToken.address,
                                            targetToken.address,
                                            amount,
                                            targetAmount
                                        )
                                    ).to.be.revertedWith(
                                        targetAmount
                                            ? 'InvalidPoolBalance'
                                            : 'reverted with panic code 0x11 (Arithmetic operation underflowed or overflowed outside of an unchecked block)' // eslint-disable-line max-len
                                    );
                                }
                            });
                        });

                        context('insufficient', () => {
                            const networkTokenTradingLiquidity = BigNumber.from(12_345);
                            const baseTokenTradingLiquidity = BigNumber.from(9_999_999);

                            const targetBalance = isSourceNetworkToken
                                ? baseTokenTradingLiquidity
                                : networkTokenTradingLiquidity;

                            let targetAmount: BigNumber;

                            beforeEach(async () => {
                                await setTradingLiquidity(networkTokenTradingLiquidity, baseTokenTradingLiquidity);

                                targetAmount = targetBalance;
                            });

                            it('should revert when attempting to query the source amount', async () => {
                                await expect(
                                    poolCollection.tradeAmountAndFee(
                                        sourceToken.address,
                                        targetToken.address,
                                        targetAmount,
                                        false
                                    )
                                ).to.be.revertedWith(
                                    'reverted with panic code 0x11 (Arithmetic operation underflowed or overflowed outside of an unchecked block)'
                                );
                            });

                            context('with a trading fee', () => {
                                beforeEach(async () => {
                                    const tradingFeePPM = toPPM(10);
                                    await poolCollection.setTradingFeePPM(reserveToken.address, tradingFeePPM);

                                    // derive a target amount such that adding a fee to it will result in an amount
                                    // equal to the target balance, by solving the following two equations:
                                    // 1. `feeAmount = targetAmount * tradingFee / (1 - tradingFee)`
                                    // 2. `targetAmount + feeAmount = targetBalance`
                                    targetAmount = targetBalance
                                        .mul(PPM_RESOLUTION - tradingFeePPM)
                                        .div(PPM_RESOLUTION);
                                    // Note that due to the integer-division, we expect:
                                    // - `targetAmount + feeAmount` to be slightly smaller than `targetBalance`
                                    // - `targetAmount + feeAmount + 1` to be equal to or larger than `targetBalance`
                                });

                                it('should not revert when attempting to query the source amount', async () => {
                                    await poolCollection.tradeAmountAndFee(
                                        sourceToken.address,
                                        targetToken.address,
                                        targetAmount,
                                        false
                                    );
                                });

                                it('should revert when attempting to query the source amount', async () => {
                                    await expect(
                                        poolCollection.tradeAmountAndFee(
                                            sourceToken.address,
                                            targetToken.address,
                                            targetAmount.add(1),
                                            false
                                        )
                                    ).to.be.revertedWith('reverted with panic code'); // either division by zero or subtraction underflow
                                });
                            });
                        });
                    });
                });

                interface Spec {
                    sourceBalance: BigNumber;
                    targetBalance: BigNumber;
                    tradingFeePPM: number;
                    amount: BigNumber;
                    intervals: number[];
                }

                const testTrading = (spec: Spec) => {
                    const { sourceBalance, targetBalance, tradingFeePPM, amount, intervals } = spec;

                    context(`with (${[sourceBalance, targetBalance, tradingFeePPM, amount]}) [${intervals}]`, () => {
                        type PoolData = AsyncReturnType<TestPoolCollection['poolData']>;
                        const expectedAverageRate = async (poolData: PoolData, timeElapsed: number) => {
                            const { liquidity } = poolData;

                            return poolAverageRate.calcAverageRate(
                                { n: liquidity.networkTokenTradingLiquidity, d: liquidity.baseTokenTradingLiquidity },
                                poolData.averageRate,
                                timeElapsed
                            );
                        };

                        const expectedTargetAmountAndFee = (sourceAmount: BigNumber, poolData: PoolData) => {
                            const { liquidity } = poolData;

                            const sourceTokenBalance = isSourceNetworkToken
                                ? liquidity.networkTokenTradingLiquidity
                                : liquidity.baseTokenTradingLiquidity;
                            const targetTokenBalance = isSourceNetworkToken
                                ? liquidity.baseTokenTradingLiquidity
                                : liquidity.networkTokenTradingLiquidity;

                            const amount = new Decimal(targetTokenBalance.toString())
                                .mul(sourceAmount.toString())
                                .div(sourceTokenBalance.add(sourceAmount).toString());
                            const feeAmount = new Decimal(amount.toString())
                                .mul(poolData.tradingFeePPM)
                                .div(PPM_RESOLUTION);

                            return { amount: amount.sub(feeAmount), feeAmount };
                        };

                        let poolAverageRate: TestPoolAverageRate;

                        beforeEach(async () => {
                            poolAverageRate = await Contracts.TestPoolAverageRate.deploy();

                            const networkTokenTradingLiquidity = isSourceNetworkToken ? sourceBalance : targetBalance;
                            const baseTokenTradingLiquidity = isSourceNetworkToken ? targetBalance : sourceBalance;
                            await setTradingLiquidity(networkTokenTradingLiquidity, baseTokenTradingLiquidity);

                            await poolCollection.setAverageRateT(reserveToken.address, {
                                time: 0,
                                rate: { n: networkTokenTradingLiquidity, d: baseTokenTradingLiquidity }
                            });

                            await poolCollection.setTradingFeePPM(reserveToken.address, tradingFeePPM);
                        });

                        it('should perform a trade', async () => {
                            for (const interval of intervals) {
                                await poolCollection.setTime(interval);

                                const prevPoolData = await poolCollection.poolData(reserveToken.address);
                                const { liquidity: prevLiquidity } = prevPoolData;

                                const targetAmountAndFee = await poolCollection.tradeAmountAndFee(
                                    sourceToken.address,
                                    targetToken.address,
                                    amount,
                                    true
                                );
                                const sourceAmountAndFee = await poolCollection.tradeAmountAndFee(
                                    sourceToken.address,
                                    targetToken.address,
                                    targetAmountAndFee.amount,
                                    false
                                );

                                const tradeAmountsWithLiquidity = await network.callStatic.tradePoolCollectionT(
                                    poolCollection.address,
                                    sourceToken.address,
                                    targetToken.address,
                                    amount,
                                    MIN_RETURN_AMOUNT
                                );

                                await network.tradePoolCollectionT(
                                    poolCollection.address,
                                    sourceToken.address,
                                    targetToken.address,
                                    amount,
                                    MIN_RETURN_AMOUNT
                                );

                                const expectedTargetAmounts = expectedTargetAmountAndFee(amount, prevPoolData);
                                expect(targetAmountAndFee.amount).to.almostEqual(expectedTargetAmounts.amount, {
                                    maxRelativeError: new Decimal('0.0000000000000000001')
                                });
                                expect(targetAmountAndFee.feeAmount).to.almostEqual(expectedTargetAmounts.feeAmount, {
                                    maxRelativeError: new Decimal('0.000000000000000006'),
                                    relation: Relation.LesserOrEqual
                                });

                                expect(sourceAmountAndFee.amount).to.almostEqual(amount, {
                                    maxRelativeError: new Decimal('0.0000000000000000001')
                                });
                                expect(sourceAmountAndFee.feeAmount).to.almostEqual(targetAmountAndFee.feeAmount, {
                                    maxRelativeError: new Decimal('0.000000000000000002'),
                                    relation: Relation.GreaterOrEqual
                                });

                                const poolData = await poolCollection.poolData(reserveToken.address);
                                const { liquidity } = poolData;

                                expect(tradeAmountsWithLiquidity.amount).to.equal(targetAmountAndFee.amount);
                                expect(tradeAmountsWithLiquidity.feeAmount).to.equal(targetAmountAndFee.feeAmount);
                                expect(tradeAmountsWithLiquidity.liquidity.networkTokenTradingLiquidity).to.equal(
                                    liquidity.networkTokenTradingLiquidity
                                );
                                expect(tradeAmountsWithLiquidity.liquidity.baseTokenTradingLiquidity).to.equal(
                                    liquidity.baseTokenTradingLiquidity
                                );
                                expect(tradeAmountsWithLiquidity.liquidity.tradingLiquidityProduct).to.equal(
                                    liquidity.tradingLiquidityProduct
                                );
                                expect(tradeAmountsWithLiquidity.liquidity.stakedBalance).to.equal(
                                    liquidity.stakedBalance
                                );

                                if (isSourceNetworkToken) {
                                    expect(liquidity.networkTokenTradingLiquidity).to.equal(
                                        prevLiquidity.networkTokenTradingLiquidity.add(amount)
                                    );
                                    expect(liquidity.baseTokenTradingLiquidity).to.equal(
                                        prevLiquidity.baseTokenTradingLiquidity.sub(tradeAmountsWithLiquidity.amount)
                                    );
                                    expect(liquidity.stakedBalance).to.equal(
                                        prevLiquidity.stakedBalance.add(tradeAmountsWithLiquidity.feeAmount)
                                    );
                                } else {
                                    expect(liquidity.baseTokenTradingLiquidity).to.equal(
                                        prevLiquidity.baseTokenTradingLiquidity.add(amount)
                                    );
                                    expect(liquidity.networkTokenTradingLiquidity).to.equal(
                                        prevLiquidity.networkTokenTradingLiquidity.sub(tradeAmountsWithLiquidity.amount)
                                    );
                                }

                                expect(liquidity.tradingLiquidityProduct).to.equal(
                                    prevLiquidity.tradingLiquidityProduct
                                );

                                // verify that the average rate has been updated
                                const expectedNewAverageRate = await expectedAverageRate(prevPoolData, interval);
                                expect(poolData.averageRate.time).to.equal(expectedNewAverageRate.time);
                                expect(poolData.averageRate.rate).to.equal(expectedNewAverageRate.rate);
                            }
                        });
                    });
                };

                describe('regular tests', () => {
                    for (const sourceBalance of [1_000_000, 5_000_000]) {
                        for (const targetBalance of [1_000_000, 5_000_000]) {
                            for (const tradingFeePercent of [0, 10]) {
                                for (const amount of [1_000]) {
                                    testTrading({
                                        sourceBalance: toWei(sourceBalance),
                                        targetBalance: toWei(targetBalance),
                                        tradingFeePPM: toPPM(tradingFeePercent),
                                        amount: toWei(amount),
                                        intervals: [0, 200, 500]
                                    });
                                }
                            }
                        }
                    }
                });

                describe('@stress tests', () => {
                    for (const sourceBalance of [1_000_000, 5_000_000, 100_000_000]) {
                        for (const targetBalance of [1_000_000, 5_000_000, 100_000_000]) {
                            for (const tradingFeePercent of [0, 1, 10]) {
                                for (const amount of [1_000, 10_000, 100_000]) {
                                    testTrading({
                                        sourceBalance: toWei(sourceBalance),
                                        targetBalance: toWei(targetBalance),
                                        tradingFeePPM: toPPM(tradingFeePercent),
                                        amount: toWei(amount),
                                        intervals: [0, 1, 2, 10, 100, 200, 400, 500]
                                    });
                                }
                            }
                        }
                    }
                });
            });
        };

        for (const isSourceNetworkToken of [true, false]) {
            testTrading(isSourceNetworkToken);
        }
    });

    describe('fee collection', () => {
        let networkSettings: NetworkSettings;
        let network: TestBancorNetwork;
        let poolCollection: TestPoolCollection;
        let reserveToken: TestERC20Token;

        beforeEach(async () => {
            ({ network, networkSettings, poolCollection } = await createSystem());

            reserveToken = await Contracts.TestERC20Token.deploy(TokenNames.TKN, Symbols.TKN, 1_000_000);

            await createPool(reserveToken, network, networkSettings, poolCollection);
        });

        it('should revert when attempting to notify about collected fee from a non-network', async () => {
            const nonNetwork = deployer;

            await expect(
                poolCollection.connect(nonNetwork).onFeesCollected(reserveToken.address, 1)
            ).to.be.revertedWith('AccessDenied');
        });

        it('should revert when attempting to notify about collected fee from an invalid pool', async () => {
            await expect(
                network.onPoolCollectionFeesCollectedT(poolCollection.address, ZERO_ADDRESS, 1)
            ).to.be.revertedWith('InvalidAddress');
        });

        it('should revert when attempting to notify about collected fee from a non-existing pool', async () => {
            const reserveToken2 = await Contracts.TestERC20Token.deploy(TokenNames.TKN, Symbols.TKN, 1_000_000);

            await expect(
                network.onPoolCollectionFeesCollectedT(poolCollection.address, reserveToken2.address, 1)
            ).to.be.revertedWith('DoesNotExist');
        });

        for (const feeAmount of [0, 12_345, toWei(12_345)]) {
            it(`should collect fees of ${feeAmount.toString()}`, async () => {
                const prevPoolLiquidity = await poolCollection.poolLiquidity(reserveToken.address);

                await network.onPoolCollectionFeesCollectedT(poolCollection.address, reserveToken.address, feeAmount);

                const poolLiquidity = await poolCollection.poolLiquidity(reserveToken.address);

                expect(poolLiquidity.stakedBalance).to.equal(prevPoolLiquidity.stakedBalance.add(feeAmount));
            });
        }
    });

    describe('pool token calculations', () => {
        let networkSettings: NetworkSettings;
        let network: TestBancorNetwork;
        let poolCollection: TestPoolCollection;
        let reserveToken: TestERC20Token;
        let poolToken: PoolToken;
        let externalRewardsVault: ExternalRewardsVault;

        const BASE_TOKEN_LIQUIDITY = toWei(1_000_000_000);

        beforeEach(async () => {
            ({ networkSettings, network, poolCollection, externalRewardsVault } = await createSystem());

            await externalRewardsVault.grantRole(roles.ExternalRewardsVault.ROLE_ASSET_MANAGER, deployer.address);

            reserveToken = await Contracts.TestERC20Token.deploy(TKN, TKN, toWei(1_000_000_000));

            poolToken = await createPool(reserveToken, network, networkSettings, poolCollection);

            await networkSettings.setMinLiquidityForTrading(MIN_LIQUIDITY_FOR_TRADING);

            await poolCollection.setDepositLimit(reserveToken.address, MAX_UINT256);
            await poolCollection.setInitialRate(reserveToken.address, INITIAL_RATE);

            await network.depositToPoolCollectionForT(
                poolCollection.address,
                deployer.address,
                reserveToken.address,
                BASE_TOKEN_LIQUIDITY,
                MAX_UINT256
            );
        });

        for (const baseTokenAmount of [0, 1000, toWei(20_000), toWei(3_000_000)]) {
            context(`underlying amount of ${baseTokenAmount.toString()}`, () => {
                it('should properly convert between underlying amount and pool token amount', async () => {
                    const poolTokenTotalSupply = await poolToken.totalSupply();
                    const { stakedBalance } = await poolCollection.poolLiquidity(reserveToken.address);

                    const poolTokenAmount = await poolCollection.underlyingToPoolToken(
                        reserveToken.address,
                        baseTokenAmount
                    );
                    expect(poolTokenAmount).to.equal(
                        BigNumber.from(baseTokenAmount).mul(poolTokenTotalSupply).div(stakedBalance)
                    );

                    const underlyingAmount = await poolCollection.poolTokenToUnderlying(
                        reserveToken.address,
                        poolTokenAmount
                    );
                    expect(underlyingAmount).to.be.closeTo(BigNumber.from(baseTokenAmount), 1);
                });

                for (const protocolPoolTokenAmount of [0, 100_000, toWei(50_000)]) {
                    context(`protocol pool token amount of ${protocolPoolTokenAmount} `, () => {
                        beforeEach(async () => {
                            if (protocolPoolTokenAmount !== 0) {
                                await poolCollection.mintT(
                                    reserveToken.address,
                                    externalRewardsVault.address,
                                    protocolPoolTokenAmount
                                );
                            }
                        });

                        it('should properly calculate pool token amount to burn in order to increase underlying value', async () => {
                            const poolTokenAmount = await poolToken.balanceOf(deployer.address);
                            const prevUnderlying = await poolCollection.poolTokenToUnderlying(
                                reserveToken.address,
                                poolTokenAmount
                            );

                            const poolTokenAmountToBurn = await poolCollection.poolTokenAmountToBurn(
                                reserveToken.address,
                                baseTokenAmount,
                                protocolPoolTokenAmount
                            );

                            // ensure that burning the resulted pool token amount increases the underlying by the
                            // specified network amount while taking into account pool tokens owned by the protocol
                            // (note that, for this test, it doesn't matter where from the pool tokens are being burned)
                            await poolToken.connect(deployer).burn(poolTokenAmountToBurn);

                            expect(
                                await poolCollection.poolTokenToUnderlying(reserveToken.address, poolTokenAmount)
                            ).to.be.closeTo(prevUnderlying.add(baseTokenAmount), 1);
                        });
                    });
                }
            });
        }
    });

    describe('pool migrations', () => {
        let network: TestBancorNetwork;
        let networkToken: IERC20;
        let networkSettings: NetworkSettings;
        let poolTokenFactory: PoolTokenFactory;
        let poolCollection: TestPoolCollection;
        let poolToken: PoolToken;
        let targetPoolCollection: TestPoolCollection;
        let poolCollectionUpgrader: TestPoolCollectionUpgrader;
        let reserveToken: TestERC20Token;

        beforeEach(async () => {
            ({
                network,
                networkToken,
                networkSettings,
                networkSettings,
                poolTokenFactory,
                poolCollection,
                poolCollectionUpgrader
            } = await createSystem());

            reserveToken = await Contracts.TestERC20Token.deploy(TokenNames.TKN, Symbols.TKN, 1_000_000);

            poolToken = await createPool(reserveToken, network, networkSettings, poolCollection);

            targetPoolCollection = await createPoolCollection(
                network,
                networkToken,
                networkSettings,
                poolTokenFactory,
                poolCollectionUpgrader,
                (await poolCollection.version()) + 1
            );
            await network.addPoolCollection(targetPoolCollection.address);
            await network.setLatestPoolCollection(targetPoolCollection.address);
        });

        describe('in', () => {
            it('should revert when attempting to migrate a pool into a pool collection from a non-upgrader', async () => {
                const nonUpgrader = deployer;

                const poolData = await poolCollection.poolData(reserveToken.address);
                await expect(
                    targetPoolCollection.connect(nonUpgrader).migratePoolIn(reserveToken.address, poolData)
                ).to.be.revertedWith('AccessDenied');
            });

            it('should revert when attempting to migrate an invalid pool into a pool collection', async () => {
                const poolData = await poolCollection.poolData(reserveToken.address);
                await expect(
                    poolCollectionUpgrader.migratePoolInT(targetPoolCollection.address, ZERO_ADDRESS, poolData)
                ).to.be.revertedWith('InvalidAddress');
            });

            it('should revert when attempting to migrate an already existing pool into a pool collection', async () => {
                const poolData = await poolCollection.poolData(reserveToken.address);
                await expect(
                    poolCollectionUpgrader.migratePoolInT(poolCollection.address, reserveToken.address, poolData)
                ).to.be.revertedWith('AlreadyExists');
            });

            it('should revert when attempting to migrate a pool that was not migrated out', async () => {
                const poolData = await poolCollection.poolData(reserveToken.address);

                await expect(
                    poolCollectionUpgrader.migratePoolInT(targetPoolCollection.address, reserveToken.address, poolData)
                ).to.be.revertedWith('AccessDenied');
            });

            it('should allow to migrate a pool into a pool collection', async () => {
                let newPoolData = await targetPoolCollection.poolData(reserveToken.address);
                expect(newPoolData.poolToken).to.equal(ZERO_ADDRESS);

                expect(await poolToken.owner()).to.equal(poolCollection.address);

                const poolData = await poolCollection.poolData(reserveToken.address);

                await poolCollectionUpgrader.migratePoolOutT(
                    poolCollection.address,
                    reserveToken.address,
                    targetPoolCollection.address
                );

                const res = await poolCollectionUpgrader.migratePoolInT(
                    targetPoolCollection.address,
                    reserveToken.address,
                    poolData
                );

                await expect(res).to.emit(targetPoolCollection, 'PoolMigratedIn').withArgs(reserveToken.address);

                newPoolData = await targetPoolCollection.poolData(reserveToken.address);
                expect(newPoolData).to.deep.equal(poolData);

                expect(await poolToken.owner()).to.equal(targetPoolCollection.address);
            });
        });

        describe('out', () => {
            it('should revert when attempting to migrate a pool out of a pool collection from a non-upgrader', async () => {
                const nonUpgrader = deployer;

                await expect(
                    poolCollection
                        .connect(nonUpgrader)
                        .migratePoolOut(reserveToken.address, targetPoolCollection.address)
                ).to.be.revertedWith('AccessDenied');
            });

            it('should revert when attempting to migrate an invalid pool out of a pool collection', async () => {
                await expect(
                    poolCollectionUpgrader.migratePoolOutT(
                        poolCollection.address,
                        ZERO_ADDRESS,
                        targetPoolCollection.address
                    )
                ).to.be.revertedWith('InvalidAddress');
            });

            it('should revert when attempting to migrate a pool out of a pool collection to an invalid pool collection', async () => {
                await expect(
                    poolCollectionUpgrader.migratePoolOutT(poolCollection.address, reserveToken.address, ZERO_ADDRESS)
                ).to.be.revertedWith('InvalidAddress');

                const newPoolCollection = await createPoolCollection(
                    network,
                    networkToken,
                    networkSettings,
                    poolTokenFactory,
                    poolCollectionUpgrader
                );
                await expect(
                    poolCollectionUpgrader.migratePoolOutT(
                        poolCollection.address,
                        reserveToken.address,
                        newPoolCollection.address
                    )
                ).to.be.revertedWith('InvalidPoolCollection');
            });

            it('should revert when attempting to migrate a non-existing pool out of a pool collection', async () => {
                const reserveToken2 = await Contracts.TestERC20Token.deploy(TokenNames.TKN, Symbols.TKN, 1_000_000);
                await expect(
                    poolCollectionUpgrader.migratePoolOutT(
                        poolCollection.address,
                        reserveToken2.address,
                        targetPoolCollection.address
                    )
                ).to.be.revertedWith('DoesNotExist');
            });

            it('should allow to migrate a pool out of a pool collection', async () => {
                let poolData = await poolCollection.poolData(reserveToken.address);
                expect(poolData.poolToken).not.to.equal(ZERO_ADDRESS);

                expect(await poolToken.owner()).to.equal(poolCollection.address);

                const res = await poolCollectionUpgrader.migratePoolOutT(
                    poolCollection.address,
                    reserveToken.address,
                    targetPoolCollection.address
                );

                await expect(res).to.emit(poolCollection, 'PoolMigratedOut').withArgs(reserveToken.address);

                poolData = await poolCollection.poolData(reserveToken.address);
                expect(poolData.poolToken).to.equal(ZERO_ADDRESS);

                expect(await poolToken.newOwner()).to.equal(targetPoolCollection.address);
            });
        });
    });
});<|MERGE_RESOLUTION|>--- conflicted
+++ resolved
@@ -13,21 +13,9 @@
     TestPoolCollectionUpgrader
 } from '../../typechain-types';
 import { DepositAmountsStructOutput } from '../../typechain-types/TestPoolCollection';
-<<<<<<< HEAD
 import { MAX_UINT256, PPM_RESOLUTION, ZERO_ADDRESS, ZERO_FRACTION, Symbols, TokenNames } from '../../utils/Constants';
+import { roles } from '../../utils/Roles';
 import { toWei, toPPM } from '../../utils/Types';
-=======
-import { roles } from '../helpers/AccessControl';
-import {
-    INVALID_FRACTION,
-    MAX_UINT256,
-    PPM_RESOLUTION,
-    ZERO_ADDRESS,
-    ZERO_FRACTION,
-    ETH,
-    TKN
-} from '../helpers/Constants';
->>>>>>> 5b19c8e7
 import { createPool, createPoolCollection, createSystem } from '../helpers/Factory';
 import { createTokenBySymbol, TokenWithAddress } from '../helpers/Utils';
 import { Relation } from '../matchers';
@@ -1763,7 +1751,7 @@
 
             await externalRewardsVault.grantRole(roles.ExternalRewardsVault.ROLE_ASSET_MANAGER, deployer.address);
 
-            reserveToken = await Contracts.TestERC20Token.deploy(TKN, TKN, toWei(1_000_000_000));
+            reserveToken = await Contracts.TestERC20Token.deploy(Symbols.TKN, Symbols.TKN, toWei(1_000_000_000));
 
             poolToken = await createPool(reserveToken, network, networkSettings, poolCollection);
 
