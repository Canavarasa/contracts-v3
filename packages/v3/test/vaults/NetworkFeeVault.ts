<<<<<<< HEAD
import Contracts from '../../components/Contracts';
import { NetworkToken } from '../../components/LegacyContracts';
import { NetworkFeeVault } from '../../typechain-types';
=======
import { IERC20, NetworkFeeVault } from '../../typechain';
>>>>>>> c9a4a2d5
import { expectRole, roles } from '../helpers/AccessControl';
import { BNT, ETH, TKN } from '../helpers/Constants';
import { createSystem } from '../helpers/Factory';
import { shouldHaveGap } from '../helpers/Proxy';
import { TokenWithAddress, createTokenBySymbol, transfer } from '../helpers/Utils';
import { SignerWithAddress } from '@nomiclabs/hardhat-ethers/signers';
import { expect } from 'chai';
import { ethers } from 'hardhat';

const { Upgradeable: UpgradeableRoles, NetworkFeeVault: NetworkFeeVaultRoles } = roles;

describe('NetworkFeeVault', () => {
    shouldHaveGap('NetworkFeeVault');

    describe('construction', () => {
        let networkFeeVault: NetworkFeeVault;

        beforeEach(async () => {
            ({ networkFeeVault } = await createSystem());
        });

        it('should revert when attempting to reinitialize', async () => {
            await expect(networkFeeVault.initialize()).to.be.revertedWith(
                'Initializable: contract is already initialized'
            );
        });

        it('should be properly initialized', async () => {
            const [deployer] = await ethers.getSigners();

            expect(await networkFeeVault.version()).to.equal(1);
            expect(await networkFeeVault.isPayable()).to.be.true;

            await expectRole(networkFeeVault, UpgradeableRoles.ROLE_ADMIN, UpgradeableRoles.ROLE_ADMIN, [
                deployer.address
            ]);
            await expectRole(networkFeeVault, NetworkFeeVaultRoles.ROLE_ASSET_MANAGER, UpgradeableRoles.ROLE_ADMIN);
        });
    });

    describe('asset management', () => {
        const amount = 1_000_000;

        let networkFeeVault: NetworkFeeVault;
        let networkToken: IERC20;

        let deployer: SignerWithAddress;
        let user: SignerWithAddress;

        let token: TokenWithAddress;

        const testWithdrawFunds = () => {
            it('should allow withdrawals', async () => {
                await expect(networkFeeVault.connect(user).withdrawFunds(token.address, user.address, amount))
                    .to.emit(networkFeeVault, 'FundsWithdrawn')
                    .withArgs(token.address, user.address, user.address, amount);
            });
        };

        const testWithdrawFundsRestricted = () => {
            it('should revert', async () => {
                await expect(
                    networkFeeVault.connect(user).withdrawFunds(token.address, user.address, amount)
                ).to.revertedWith('AccessDenied');
            });
        };

        before(async () => {
            [deployer, user] = await ethers.getSigners();
        });

        for (const symbol of [BNT, ETH, TKN]) {
            const isNetworkToken = symbol === BNT;

            beforeEach(async () => {
                ({ networkFeeVault, networkToken } = await createSystem());

                token = isNetworkToken ? networkToken : await createTokenBySymbol(TKN);

                transfer(deployer, token, networkFeeVault.address, amount);
            });

            context(`withdrawing ${symbol}`, () => {
                context('with no special permissions', () => {
                    testWithdrawFundsRestricted();
                });

                context('with admin role', () => {
                    beforeEach(async () => {
                        await networkFeeVault.grantRole(UpgradeableRoles.ROLE_ADMIN, user.address);
                    });

                    testWithdrawFundsRestricted();
                });

                context('with asset manager role', () => {
                    beforeEach(async () => {
                        await networkFeeVault.grantRole(NetworkFeeVaultRoles.ROLE_ASSET_MANAGER, user.address);
                    });

                    testWithdrawFunds();
                });
            });
        }
    });
});<|MERGE_RESOLUTION|>--- conflicted
+++ resolved
@@ -1,10 +1,4 @@
-<<<<<<< HEAD
-import Contracts from '../../components/Contracts';
-import { NetworkToken } from '../../components/LegacyContracts';
-import { NetworkFeeVault } from '../../typechain-types';
-=======
-import { IERC20, NetworkFeeVault } from '../../typechain';
->>>>>>> c9a4a2d5
+import { IERC20, NetworkFeeVault } from '../../typechain-types';
 import { expectRole, roles } from '../helpers/AccessControl';
 import { BNT, ETH, TKN } from '../helpers/Constants';
 import { createSystem } from '../helpers/Factory';
