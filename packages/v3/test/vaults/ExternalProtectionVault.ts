--- conflicted
+++ resolved
@@ -1,10 +1,4 @@
-<<<<<<< HEAD
-import Contracts from '../../components/Contracts';
-import { IERC20, ExternalProtectionVault } from '../../typechain';
-=======
-import { NetworkToken } from '../../components/LegacyContracts';
-import { ExternalProtectionVault, TestBancorNetwork } from '../../typechain';
->>>>>>> 84f6e163
+import { IERC20, ExternalProtectionVault, TestBancorNetwork } from '../../typechain';
 import { expectRole, roles } from '../helpers/AccessControl';
 import { BNT, ETH, TKN } from '../helpers/Constants';
 import { createSystem } from '../helpers/Factory';
