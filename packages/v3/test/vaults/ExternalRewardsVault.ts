--- conflicted
+++ resolved
@@ -1,10 +1,4 @@
-<<<<<<< HEAD
-import Contracts from '../../components/Contracts';
 import { IERC20, ExternalRewardsVault } from '../../typechain';
-=======
-import { NetworkToken } from '../../components/LegacyContracts';
-import { ExternalRewardsVault } from '../../typechain';
->>>>>>> 84f6e163
 import { expectRole, roles } from '../helpers/AccessControl';
 import { BNT, ETH, TKN } from '../helpers/Constants';
 import { createSystem } from '../helpers/Factory';
