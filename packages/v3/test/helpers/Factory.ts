import { ContractBuilder, Contract } from '../../components/ContractBuilder';
import Contracts from '../../components/Contracts';
import LegacyContracts from '../../components/LegacyContracts';
import {
    BancorVault,
    NetworkSettings,
    PoolToken,
    PoolTokenFactory,
    ProxyAdmin,
<<<<<<< HEAD
    TestBancorNetwork,
    TestPoolCollection,
    TokenGovernance
=======
    TestPoolCollection
>>>>>>> 4c326fca
} from '../../typechain';
import { roles } from './AccessControl';
import { DEFAULT_DECIMALS } from './Constants';
import { toAddress, TokenWithAddress } from './Utils';
import { TokenGovernance } from '@bancor/token-governance';
import { BaseContract, BigNumber, ContractFactory } from 'ethers';
import { ethers } from 'hardhat';
import { isEqual } from 'lodash';

const { TokenGovernance: TokenGovernanceRoles, BancorVault: BancorVaultRoles } = roles;

const TOTAL_SUPPLY = BigNumber.from(1_000_000_000).mul(BigNumber.from(10).pow(18));

type CtorArgs = Parameters<any>;
type InitArgs = Parameters<any>;

interface ProxyArguments {
    skipInitialization?: boolean;
    initArgs?: InitArgs;
    ctorArgs?: CtorArgs;
}

interface Logic {
    ctorArgs: CtorArgs;
    contract: BaseContract;
}

const logicContractsCache: Record<string, Logic> = {};
let admin: ProxyAdmin;

export const proxyAdmin = async () => {
    if (!admin) {
        admin = await Contracts.ProxyAdmin.deploy();
    }

    return admin;
};

const createLogic = async <F extends ContractFactory>(factory: ContractBuilder<F>, ctorArgs: CtorArgs = []) => {
    // check if we can reuse a previously cached exact logic contract (e.g., the same contract and constructor arguments)
    const cached = logicContractsCache[factory.metadata.contractName];
    if (cached && isEqual(cached.ctorArgs, ctorArgs)) {
        return cached.contract;
    }

    // eslint-disable-next-line @typescript-eslint/ban-types
    const logicContract = await (factory.deploy as Function)(...(ctorArgs || []));
    logicContractsCache[factory.metadata.contractName] = { ctorArgs, contract: logicContract };

    return logicContract;
};

const createTransparentProxy = async (
    logicContract: BaseContract,
    skipInitialization = false,
    initArgs: InitArgs = []
) => {
    const admin = await proxyAdmin();
    const data = skipInitialization ? [] : logicContract.interface.encodeFunctionData('initialize', initArgs);
    return Contracts.TransparentUpgradeableProxy.deploy(logicContract.address, admin.address, data);
};

const createProxy = async <F extends ContractFactory>(
    factory: ContractBuilder<F>,
    args?: ProxyArguments
): Promise<Contract<F>> => {
    const logicContract = await createLogic(factory, args?.ctorArgs);
    const proxy = await createTransparentProxy(logicContract, args?.skipInitialization, args?.initArgs);

    return factory.attach(proxy.address);
};

const createGovernedToken = async <F extends ContractFactory>(
    legacyFactory: ContractBuilder<F>,
    totalSupply: BigNumber,
    ...args: Parameters<F['deploy']>
) => {
    const deployer = (await ethers.getSigners())[0];

    const token = await legacyFactory.deploy(...args);
    await token.issue(deployer.address, totalSupply);

    const tokenGovernance = await LegacyContracts.TokenGovernance.deploy(token.address);
    await tokenGovernance.grantRole(TokenGovernanceRoles.ROLE_GOVERNOR, deployer.address);
    await tokenGovernance.grantRole(TokenGovernanceRoles.ROLE_MINTER, deployer.address);
    await token.transferOwnership(tokenGovernance.address);
    await tokenGovernance.acceptTokenOwnership();

    return { token, tokenGovernance };
};

export const createGovernedTokens = async () => {
    const { token: networkToken, tokenGovernance: networkTokenGovernance } = await createGovernedToken(
        LegacyContracts.NetworkToken,
        TOTAL_SUPPLY,
        'BNT',
        'BNT',
        DEFAULT_DECIMALS
    );
    const { token: govToken, tokenGovernance: govTokenGovernance } = await createGovernedToken(
        LegacyContracts.GovToken,
        TOTAL_SUPPLY,
        'vBNT',
        'vBNT',
        DEFAULT_DECIMALS
    );

    return { networkToken, networkTokenGovernance, govToken, govTokenGovernance };
};

export const createTokenHolder = async () => Contracts.TokenHolder.deploy();

export const createPoolCollection = async (network: string | BaseContract, poolTokenFactory: string | BaseContract) =>
    Contracts.TestPoolCollection.deploy(toAddress(network), toAddress(poolTokenFactory));

const createNetworkTokenPoolUninitialized = async (
    network: TestBancorNetwork,
    vault: BancorVault,
    networkPoolToken: PoolToken,
    networkTokenGovernance: TokenGovernance,
    govTokenGovernance: TokenGovernance
) => {
    const networkTokenPool = await createProxy(Contracts.TestNetworkTokenPool, {
        skipInitialization: true,
        ctorArgs: [network.address, networkPoolToken.address]
    });

    await networkPoolToken.acceptOwnership();
    await networkPoolToken.transferOwnership(networkTokenPool.address);

    await networkTokenGovernance.grantRole(TokenGovernanceRoles.ROLE_MINTER, networkTokenPool.address);
    await govTokenGovernance.grantRole(TokenGovernanceRoles.ROLE_MINTER, networkTokenPool.address);

    await vault.grantRole(BancorVaultRoles.ROLE_NETWORK_TOKEN_MANAGER, networkTokenPool.address);

    return networkTokenPool;
};

export const createPoolToken = async (poolTokenFactory: PoolTokenFactory, reserveToken: string | BaseContract) => {
    const poolTokenAddress = await poolTokenFactory.callStatic.createPoolToken(toAddress(reserveToken));

    await poolTokenFactory.createPoolToken(toAddress(reserveToken));

    return Contracts.PoolToken.attach(poolTokenAddress);
};

export const createSystem = async () => {
    const { networkToken, networkTokenGovernance, govToken, govTokenGovernance } = await createGovernedTokens();

    const networkSettings = await createProxy(Contracts.NetworkSettings);

    const vault = await createProxy(Contracts.BancorVault, { ctorArgs: [networkToken.address] });

    const poolTokenFactory = await createProxy(Contracts.PoolTokenFactory);
    const networkPoolToken = await createPoolToken(poolTokenFactory, networkToken);

    const network = await createProxy(Contracts.TestBancorNetwork, {
        skipInitialization: true,
        ctorArgs: [
            networkTokenGovernance.address,
            govTokenGovernance.address,
            networkSettings.address,
            vault.address,
            networkPoolToken.address
        ]
    });

    const pendingWithdrawals = await createProxy(Contracts.TestPendingWithdrawals, {
        ctorArgs: [network.address]
    });
    const networkTokenPool = await createNetworkTokenPoolUninitialized(
        network,
        vault,
        networkPoolToken,
        networkTokenGovernance,
        govTokenGovernance
    );

    await networkTokenPool.initialize();

    const poolCollection = await createPoolCollection(network, poolTokenFactory);

    await network.initialize(networkTokenPool.address, pendingWithdrawals.address);

    await vault.grantRole(BancorVaultRoles.ROLE_ASSET_MANAGER, network.address);

    return {
        networkSettings,
        network,
        networkToken,
        networkTokenGovernance,
        govToken,
        govTokenGovernance,
        networkPoolToken,
        vault,
        networkTokenPool,
        pendingWithdrawals,
        poolTokenFactory,
        poolCollection
    };
};

export const createPool = async (
    reserveToken: TokenWithAddress,
    network: TestBancorNetwork,
    networkSettings: NetworkSettings,
    poolCollection: TestPoolCollection
) => {
    await networkSettings.addTokenToWhitelist(reserveToken.address);

    const poolCollections = await network.poolCollections();
    if (!poolCollections.includes(poolCollection.address)) {
        await network.addPoolCollection(poolCollection.address);
    }
    await network.createPool(await poolCollection.poolType(), reserveToken.address);

    const pool = await poolCollection.poolData(reserveToken.address);
    return Contracts.PoolToken.attach(pool.poolToken);
};<|MERGE_RESOLUTION|>--- conflicted
+++ resolved
@@ -7,13 +7,8 @@
     PoolToken,
     PoolTokenFactory,
     ProxyAdmin,
-<<<<<<< HEAD
-    TestBancorNetwork,
     TestPoolCollection,
-    TokenGovernance
-=======
-    TestPoolCollection
->>>>>>> 4c326fca
+    TestBancorNetwork
 } from '../../typechain';
 import { roles } from './AccessControl';
 import { DEFAULT_DECIMALS } from './Constants';
